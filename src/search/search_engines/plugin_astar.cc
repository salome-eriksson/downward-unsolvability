#include "eager_search.h"
#include "search_common.h"

#include "../plugins/plugin.h"

using namespace std;

namespace plugin_astar {
class AStarSearchFeature : public plugins::TypedFeature<SearchEngine, eager_search::EagerSearch> {
public:
    AStarSearchFeature() : TypedFeature("astar") {
        document_title("A* search (eager)");
        document_synopsis(
            "A* is a special case of eager best first search that uses g+h "
            "as f-function. "
            "We break ties using the evaluator. Closed nodes are re-opened.");

<<<<<<< HEAD
    eager_search::add_options_to_parser(parser);
    SearchEngine::add_unsolvability_options(parser);
    Options opts = parser.parse();
=======
        add_option<shared_ptr<Evaluator>>("eval", "evaluator for h-value");
        add_option<shared_ptr<Evaluator>>(
            "lazy_evaluator",
            "An evaluator that re-evaluates a state before it is expanded.",
            plugins::ArgumentInfo::NO_DEFAULT);
        eager_search::add_options_to_feature(*this);
>>>>>>> 98316940

        document_note(
            "lazy_evaluator",
            "When a state s is taken out of the open list, the lazy evaluator h "
            "re-evaluates s. If h(s) changes (for example because h is path-dependent), "
            "s is not expanded, but instead reinserted into the open list. "
            "This option is currently only present for the A* algorithm.");
        document_note(
            "Equivalent statements using general eager search",
            "\n```\n--search astar(evaluator)\n```\n"
            "is equivalent to\n"
            "```\n--evaluator h=evaluator\n"
            "--search eager(tiebreaking([sum([g(), h]), h], unsafe_pruning=false),\n"
            "               reopen_closed=true, f_eval=sum([g(), h]))\n"
            "```\n", true);
    }

    virtual shared_ptr<eager_search::EagerSearch> create_component(const plugins::Options &options, const utils::Context &) const override {
        plugins::Options options_copy(options);
        auto temp = search_common::create_astar_open_list_factory_and_f_eval(options);
        options_copy.set("open", temp.first);
        options_copy.set("f_eval", temp.second);
        options_copy.set("reopen_closed", true);
        vector<shared_ptr<Evaluator>> preferred_list;
        options_copy.set("preferred", preferred_list);
        return make_shared<eager_search::EagerSearch>(options_copy);
    }
};

static plugins::FeaturePlugin<AStarSearchFeature> _plugin;
}<|MERGE_RESOLUTION|>--- conflicted
+++ resolved
@@ -15,18 +15,12 @@
             "as f-function. "
             "We break ties using the evaluator. Closed nodes are re-opened.");
 
-<<<<<<< HEAD
-    eager_search::add_options_to_parser(parser);
-    SearchEngine::add_unsolvability_options(parser);
-    Options opts = parser.parse();
-=======
         add_option<shared_ptr<Evaluator>>("eval", "evaluator for h-value");
         add_option<shared_ptr<Evaluator>>(
             "lazy_evaluator",
             "An evaluator that re-evaluates a state before it is expanded.",
             plugins::ArgumentInfo::NO_DEFAULT);
         eager_search::add_options_to_feature(*this);
->>>>>>> 98316940
 
         document_note(
             "lazy_evaluator",
