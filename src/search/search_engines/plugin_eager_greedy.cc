--- conflicted
+++ resolved
@@ -21,12 +21,6 @@
             "boost value for preferred operator open lists", "0");
         eager_search::add_options_to_feature(*this);
 
-<<<<<<< HEAD
-    eager_search::add_options_to_parser(parser);
-    SearchEngine::add_unsolvability_options(parser);
-    Options opts = parser.parse();
-    opts.verify_list_non_empty<shared_ptr<Evaluator>>("evals");
-=======
         document_note(
             "Open list",
             "In most cases, eager greedy best first search uses "
@@ -65,7 +59,6 @@
             "is equivalent to\n"
             "```\n--search eager(single(eval1))\n```\n", true);
     }
->>>>>>> 98316940
 
     virtual shared_ptr<eager_search::EagerSearch> create_component(const plugins::Options &options, const utils::Context &context) const override {
         plugins::verify_list_non_empty<shared_ptr<Evaluator>>(context, options, "evals");
