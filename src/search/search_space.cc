#include "search_space.h"

#include "global_operator.h"
#include "global_state.h"
#include "globals.h"

#include <cassert>
#include "search_node_info.h"

using namespace std;

SearchNode::SearchNode(const StateRegistry &state_registry,
                       StateID state_id,
                       SearchNodeInfo &info,
                       OperatorCost cost_type)
    : state_registry(state_registry),
      state_id(state_id),
      info(info),
      cost_type(cost_type) {
    assert(state_id != StateID::no_state);
}

GlobalState SearchNode::get_state() const {
    return state_registry.lookup_state(state_id);
}

bool SearchNode::is_open() const {
    return info.status == SearchNodeInfo::OPEN;
}

bool SearchNode::is_closed() const {
    return info.status == SearchNodeInfo::CLOSED;
}

bool SearchNode::is_dead_end() const {
    return info.status == SearchNodeInfo::DEAD_END;
}

bool SearchNode::is_new() const {
    return info.status == SearchNodeInfo::NEW;
}

int SearchNode::get_g() const {
    assert(info.g >= 0);
    return info.g;
}

int SearchNode::get_real_g() const {
    return info.real_g;
}

void SearchNode::open_initial() {
    assert(info.status == SearchNodeInfo::NEW);
    info.status = SearchNodeInfo::OPEN;
    info.g = 0;
    info.real_g = 0;
    info.parent_state_id = StateID::no_state;
    info.creating_operator = -1;
}

void SearchNode::open(const SearchNode &parent_node,
                      const GlobalOperator *parent_op) {
    assert(info.status == SearchNodeInfo::NEW);
    info.status = SearchNodeInfo::OPEN;
    info.g = parent_node.info.g + get_adjusted_action_cost(*parent_op, cost_type);
    info.real_g = parent_node.info.real_g + parent_op->get_cost();
    info.parent_state_id = parent_node.get_state_id();
    info.creating_operator = get_op_index_hacked(parent_op);
}

void SearchNode::reopen(const SearchNode &parent_node,
                        const GlobalOperator *parent_op) {
    assert(info.status == SearchNodeInfo::OPEN ||
           info.status == SearchNodeInfo::CLOSED);

    // The latter possibility is for inconsistent heuristics, which
    // may require reopening closed nodes.
    info.status = SearchNodeInfo::OPEN;
    info.g = parent_node.info.g + get_adjusted_action_cost(*parent_op, cost_type);
    info.real_g = parent_node.info.real_g + parent_op->get_cost();
    info.parent_state_id = parent_node.get_state_id();
    info.creating_operator = get_op_index_hacked(parent_op);
}

// like reopen, except doesn't change status
void SearchNode::update_parent(const SearchNode &parent_node,
                               const GlobalOperator *parent_op) {
    assert(info.status == SearchNodeInfo::OPEN ||
           info.status == SearchNodeInfo::CLOSED);
    // The latter possibility is for inconsistent heuristics, which
    // may require reopening closed nodes.
    info.g = parent_node.info.g + get_adjusted_action_cost(*parent_op, cost_type);
    info.real_g = parent_node.info.real_g + parent_op->get_cost();
    info.parent_state_id = parent_node.get_state_id();
    info.creating_operator = get_op_index_hacked(parent_op);
}

void SearchNode::close() {
    assert(info.status == SearchNodeInfo::OPEN);
    info.status = SearchNodeInfo::CLOSED;
}

void SearchNode::mark_as_dead_end() {
    info.status = SearchNodeInfo::DEAD_END;
}

void SearchNode::dump() const {
    cout << state_id << ": ";
    get_state().dump_fdr();
    if (info.creating_operator != -1) {
        cout << " created by " << g_operators[info.creating_operator].get_name()
             << " from " << info.parent_state_id << endl;
    } else {
        cout << " no parent" << endl;
    }
}

SearchSpace::SearchSpace(StateRegistry &state_registry, OperatorCost cost_type)
    : state_registry(state_registry),
      cost_type(cost_type) {
}

SearchNode SearchSpace::get_node(const GlobalState &state) {
    return SearchNode(
        state_registry, state.get_id(), search_node_infos[state], cost_type);
}

void SearchSpace::trace_path(const GlobalState &goal_state,
                             vector<const GlobalOperator *> &path) const {
    GlobalState current_state = goal_state;
    assert(path.empty());
    for (;;) {
        const SearchNodeInfo &info = search_node_infos[current_state];
        if (info.creating_operator == -1) {
            assert(info.parent_state_id == StateID::no_state);
            break;
        }
        assert(utils::in_bounds(info.creating_operator, g_operators));
        const GlobalOperator *op = &g_operators[info.creating_operator];
        path.push_back(op);
        current_state = state_registry.lookup_state(info.parent_state_id);
    }
    reverse(path.begin(), path.end());
}

void SearchSpace::dump() const {
<<<<<<< HEAD
    for (PerStateInformation<SearchNodeInfo>::const_iterator it =
             search_node_infos.begin(&state_registry);
         it != search_node_infos.end(&state_registry); ++it) {
        StateID id = *it;
=======
    for (StateID id : state_registry) {
>>>>>>> 363e2fc9
        GlobalState state = state_registry.lookup_state(id);
        const SearchNodeInfo &node_info = search_node_infos[state];
        cout << id << ": ";
        state.dump_fdr();
        if (node_info.creating_operator != -1 &&
            node_info.parent_state_id != StateID::no_state) {
            cout << " created by " << g_operators[node_info.creating_operator].get_name()
                 << " from " << node_info.parent_state_id << endl;
        } else {
            cout << "has no parent" << endl;
        }
    }
}

void SearchSpace::print_statistics() const {
    state_registry.print_statistics();
}<|MERGE_RESOLUTION|>--- conflicted
+++ resolved
@@ -144,14 +144,7 @@
 }
 
 void SearchSpace::dump() const {
-<<<<<<< HEAD
-    for (PerStateInformation<SearchNodeInfo>::const_iterator it =
-             search_node_infos.begin(&state_registry);
-         it != search_node_infos.end(&state_registry); ++it) {
-        StateID id = *it;
-=======
     for (StateID id : state_registry) {
->>>>>>> 363e2fc9
         GlobalState state = state_registry.lookup_state(id);
         const SearchNodeInfo &node_info = search_node_infos[state];
         cout << id << ": ";
