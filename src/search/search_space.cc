--- conflicted
+++ resolved
@@ -125,21 +125,14 @@
 }
 
 void SearchNode::dump() {
-<<<<<<< HEAD
     cout << state_handle.get_id() << ": ";
-    State(state_handle).dump();
+    State(state_handle).dump_fdr();
     if (info.creating_operator) {
         cout << " created by " << info.creating_operator->get_name()
              << " from " << info.parent_state_handle.get_id() << endl;
     } else {
         cout << " no parent" << endl;
     }
-=======
-    cout << state_buffer << ": ";
-    State(state_buffer).dump_fdr();
-    cout << " created by " << info.creating_operator->get_name()
-         << " from " << info.parent_state << endl;
->>>>>>> 7a1ac898
 }
 
 SearchSpace::SearchSpace(OperatorCost cost_type_)
@@ -171,29 +164,17 @@
     reverse(path.begin(), path.end());
 }
 
-<<<<<<< HEAD
 void SearchSpace::dump() const {
     vector<StateHandle> handles = g_state_registry.get_all_registered_handles();
     for (vector<StateHandle>::const_iterator it = handles.begin(); it != handles.end(); ++it) {
         StateHandle state_handle = *it;
         SearchNodeInfo &node_info = *search_node_infos[state_handle];
         cout << "#" << state_handle.get_id() << ": ";
-        State(state_handle).dump();
+        State(state_handle).dump_fdr();
         if (node_info.creating_operator &&
                 node_info.parent_state_handle.is_valid()) {
             cout << " created by " << node_info.creating_operator->get_name()
                  << " from " << node_info.parent_state_handle.get_id() << endl;
-=======
-void SearchSpace::dump() {
-    int i = 0;
-    for (HashTable::iterator iter = nodes->begin(); iter != nodes->end(); iter++) {
-        cout << "#" << i++ << " (" << iter->first.state_data << "): ";
-        State(iter->first.state_data).dump_fdr();
-        if (iter->second.creating_operator &&
-            iter->second.parent_state) {
-            cout << " created by " << iter->second.creating_operator->get_name()
-                 << " from " << iter->second.parent_state << endl;
->>>>>>> 7a1ac898
         } else {
             cout << "has no parent" << endl;
         }
