--- conflicted
+++ resolved
@@ -19,13 +19,6 @@
 #include <utility>
 
 class Heuristic;
-<<<<<<< HEAD
-class OpenListFactory;
-class ScalarEvaluator;
-class Synergy;
-class SearchEngine;
-=======
->>>>>>> b908d97a
 class OptionParser;
 
 // TODO: The following forward declaration can hopefully go away eventually.
@@ -346,55 +339,8 @@
     }
 };
 
-<<<<<<< HEAD
-template <>
-struct TypeNamer<Synergy *> {
-    static std::string name() {
-        return "Synergy";
-    }
-};
-
-template <>
-struct TypeNamer<std::shared_ptr<OpenListFactory> > {
-    static std::string name() {
-        return "OpenList";
-    }
-};
-
-template <>
-struct TypeNamer<std::shared_ptr<MergeStrategy> > {
-    static std::string name() {
-        return "MergeStrategy";
-    }
-};
-
-template <>
-struct TypeNamer<std::shared_ptr<ShrinkStrategy> > {
-    static std::string name() {
-        return "ShrinkStrategy";
-    }
-};
-
-template <>
-struct TypeNamer<std::shared_ptr<Labels> > {
-    static std::string name() {
-        return "Labels";
-    }
-};
-
-template <>
-struct TypeNamer<std::shared_ptr<AbstractTask> > {
-    static std::string name() {
-        return "AbstractTask";
-    }
-};
-
-template <class Entry>
-struct TypeNamer<OpenList<Entry> *> {
-=======
 template<typename Entry>
 struct TypeNamer<std::shared_ptr<OpenList<Entry>>> {
->>>>>>> b908d97a
     static std::string name() {
         return "OpenList";
     }
