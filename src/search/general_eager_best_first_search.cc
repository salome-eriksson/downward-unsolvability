--- conflicted
+++ resolved
@@ -165,13 +165,8 @@
             // before having checked that we're not in a dead end. The
             // division of responsibilities is a bit tricky here -- we
             // may want to refactor this later.
-<<<<<<< HEAD
-            open_list->evaluate(node.get_g() + op->get_cost(), is_preferred);
+            open_list->evaluate(node.get_g() + get_adjusted_cost(*op), is_preferred);
             bool dead_end = open_list->is_dead_end();
-=======
-            open_list->evaluate(node.get_g() + get_adjusted_cost(*op), is_preferred);
-            bool dead_end = open_list->is_dead_end() && open_list->dead_end_is_reliable();
->>>>>>> ccc33261
             if (dead_end) {
                 succ_node.mark_as_dead_end();
                 continue;
