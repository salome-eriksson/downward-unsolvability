--- conflicted
+++ resolved
@@ -7,6 +7,7 @@
 
 #include <cassert>
 #include <string>
+#include <utility>
 #include <vector>
 
 
@@ -44,36 +45,24 @@
         std::vector<std::vector<int>> &&value_map);
 
     virtual int get_variable_domain_size(int var) const override;
-<<<<<<< HEAD
     virtual int get_variable_axiom_layer(int var) const override;
     virtual int get_variable_default_axiom_value(int var) const override;
-    virtual const std::string &get_fact_name(const Fact &fact) const override;
-=======
     virtual const std::string &get_fact_name(const FactPair &fact) const override;
->>>>>>> e7a72f2b
     virtual bool are_facts_mutex(
         const FactPair &fact1, const FactPair &fact2) const override;
 
     virtual FactPair get_operator_precondition(
         int op_index, int fact_index, bool is_axiom) const override;
-<<<<<<< HEAD
     virtual int get_num_operator_effect_conditions(
         int op_index, int eff_index, bool is_axiom) const override;
-    virtual Fact get_operator_effect_condition(
-=======
     virtual FactPair get_operator_effect_condition(
->>>>>>> e7a72f2b
         int op_index, int eff_index, int cond_index, bool is_axiom) const override;
     virtual FactPair get_operator_effect(
         int op_index, int eff_index, bool is_axiom) const override;
 
-<<<<<<< HEAD
     virtual int get_num_axioms() const override;
 
-    virtual Fact get_goal_fact(int index) const override;
-=======
     virtual FactPair get_goal_fact(int index) const override;
->>>>>>> e7a72f2b
 
     virtual std::vector<int> get_initial_state_values() const override;
     virtual void convert_state_values_from_parent(
