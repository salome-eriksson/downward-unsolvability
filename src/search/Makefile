## Set USE_LP to 1 to enable linear programming stuff.
USE_LP=0

## Set LINK_RELEASE_STATICALLY to 0 or 1 (default) to disable/enable
## static linking of the executable in release mode.
## On OS X, this is unsupported and will be silently disabled.
LINK_RELEASE_STATICALLY=1

## Set STATE_VAR_BYTES to 1, 2 or 4 to control how large a state
## variable is. There should be no need to tweak this manually.
STATE_VAR_BYTES=1

## On a supported operating system, there should be no need to override
## the OS setting. If the provided code does not work even though your
## operating system is a supported one, please report this as a bug.
OS=auto


HEADERS = \
          axioms.h \
          causal_graph.h \
          combining_evaluator.h \
          domain_transition_graph.h \
          eager_search.h \
          enforced_hill_climbing_search.h \
          exact_timer.h \
          g_evaluator.h \
          globals.h \
          heuristic.h \
          ipc_max_heuristic.h \
          iterated_search.h \
          lazy_search.h \
          legacy_causal_graph.h \
          max_evaluator.h \
          operator.h \
          operator_cost.h \
          option_parser.h \
          option_parser_util.h \
          segmented_vector.h \
          per_state_information.h \
          pref_evaluator.h \
          relaxation_heuristic.h \
          rng.h \
          search_engine.h \
          search_node_info.h \
          search_progress.h \
          search_space.h \
          state.h \
          state_id.h \
          state_registry.h \
          successor_generator.h \
          sum_evaluator.h \
          timer.h \
          utilities.h \
          weighted_evaluator.h \
          \
          open_lists/alternation_open_list.h \
          open_lists/open_list_buckets.h \
          open_lists/pareto_open_list.h \
          open_lists/standard_scalar_open_list.h \
          open_lists/tiebreaking_open_list.h \

## Each of the following "HEADERS += ..." constructs defines a
## "plugin" feature that can be enabled or disabled by simply
## commenting out the respective lines in the Makefile.

## As with all changes to the Makefile, you will have to force a
## rebuild after such a change. Deleting the executable and running
## "make" to relink is enough; no need to do a complete rebuild.

HEADERS += additive_heuristic.h
HEADERS += blind_search_heuristic.h
#HEADERS += cea_heuristic.h
#HEADERS += cg_heuristic.h cg_cache.h
#HEADERS += ff_heuristic.h
#HEADERS += goal_count_heuristic.h
#HEADERS += hm_heuristic.h
HEADERS += lm_cut_heuristic.h
#HEADERS += max_heuristic.h

#HEADERS += merge_and_shrink/abstraction.h \
#           merge_and_shrink/label_reducer.h \
#           merge_and_shrink/merge_and_shrink_heuristic.h \
#           merge_and_shrink/shrink_bisimulation.h \
#           merge_and_shrink/shrink_bucket_based.h \
#           merge_and_shrink/shrink_fh.h \
#           merge_and_shrink/shrink_random.h \
#           merge_and_shrink/shrink_strategy.h \
#           merge_and_shrink/variable_order_finder.h \

HEADERS += landmarks/exploration.h \
           landmarks/h_m_landmarks.h \
           landmarks/lama_ff_synergy.h \
           landmarks/landmark_cost_assignment.h \
           landmarks/landmark_count_heuristic.h \
           landmarks/landmark_status_manager.h \
           landmarks/landmark_graph_merged.h \
           landmarks/landmark_graph.h \
           landmarks/landmark_factory.h \
           landmarks/landmark_factory_rpg_exhaust.h \
           landmarks/landmark_factory_rpg_sasp.h \
           landmarks/landmark_factory_zhu_givan.h \
           landmarks/util.h \

<<<<<<< HEAD
#HEADERS += learning/AODE.h \
#           learning/classifier.h \
#           learning/composite_feature_extractor.h \
#           learning/feature_extractor.h \
#           learning/maximum_heuristic.h \
#           learning/naive_bayes_classifier.h \
#           learning/PDB_state_space_sample.h \
#           learning/probe_state_space_sample.h \
#           learning/selective_max_heuristic.h \
#           learning/state_space_sample.h \
#           learning/state_vars_feature_extractor.h \

#HEADERS += pdbs/canonical_pdbs_heuristic.h \
#           pdbs/dominance_pruner.h \
#           pdbs/match_tree.h \
#           pdbs/max_cliques.h \
#           pdbs/pattern_generation_edelkamp.h \
#           pdbs/pattern_generation_haslum.h \
#           pdbs/pdb_heuristic.h \
#           pdbs/util.h \
#           pdbs/zero_one_pdbs_heuristic.h \

HEADERS += cegar/cegar_heuristic.h \
           cegar/abstract_state.h \
           cegar/values.h \
           cegar/abstraction.h \
           cegar/split_tree.h \
           cegar/task.h \
           cegar/utils.h \
=======
# HEADERS += learning/AODE.h \
#            learning/classifier.h \
#            learning/composite_feature_extractor.h \
#            learning/feature_extractor.h \
#            learning/maximum_heuristic.h \
#            learning/naive_bayes_classifier.h \
#            learning/PDB_state_space_sample.h \
#            learning/probe_state_space_sample.h \
#            learning/selective_max_heuristic.h \
#            learning/state_space_sample.h \
#            learning/state_vars_feature_extractor.h \

HEADERS += pdbs/canonical_pdbs_heuristic.h \
           pdbs/dominance_pruner.h \
           pdbs/match_tree.h \
           pdbs/max_cliques.h \
           pdbs/pattern_generation_edelkamp.h \
           pdbs/pattern_generation_haslum.h \
           pdbs/pdb_heuristic.h \
           pdbs/util.h \
           pdbs/zero_one_pdbs_heuristic.h \
>>>>>>> c928e764

SHELL = /bin/bash

SOURCES = planner.cc $(HEADERS:%.h=%.cc)
TARGET  = downward

ARGS_PROFILE = --search 'astar(lmcut())' < profile-input.pre


ifeq ($(OS), auto)
UNAME := $(shell uname)
UNAME_O := $(shell uname -o)
ifeq ($(UNAME), Darwin)
OS=osx
endif
ifeq ($(UNAME), Linux)
OS=linux
endif
ifeq ($(UNAME_O), Cygwin)
## For now, we treat Linux and Cygwin equally in this Makefile, so we
## just call Cygwin "linux".
OS=linux
endif
ifeq ($(OS), auto)
$(warning OS detection failed -- setting to Linux and hoping for the best!)
OS=linux
endif
endif

ifeq ($(OS), osx)
## Disable static linking on OS X.
LINK_RELEASE_STATICALLY=0
endif


OBJECT_SUFFIX_RELEASE = .$(STATE_VAR_BYTES)
TARGET_SUFFIX_RELEASE = -$(STATE_VAR_BYTES)
OBJECT_SUFFIX_DEBUG   = .$(STATE_VAR_BYTES).debug
TARGET_SUFFIX_DEBUG   = -$(STATE_VAR_BYTES)-debug
OBJECT_SUFFIX_PROFILE = .$(STATE_VAR_BYTES).profile
TARGET_SUFFIX_PROFILE = -$(STATE_VAR_BYTES)-profile

OBJECTS_RELEASE = $(SOURCES:%.cc=.obj/%$(OBJECT_SUFFIX_RELEASE).o)
TARGET_RELEASE  = $(TARGET)$(TARGET_SUFFIX_RELEASE)

OBJECTS_DEBUG   = $(SOURCES:%.cc=.obj/%$(OBJECT_SUFFIX_DEBUG).o)
TARGET_DEBUG    = $(TARGET)$(TARGET_SUFFIX_DEBUG)

OBJECTS_PROFILE = $(SOURCES:%.cc=.obj/%$(OBJECT_SUFFIX_PROFILE).o)
TARGET_PROFILE  = $(TARGET)$(TARGET_SUFFIX_PROFILE)

CC     = g++
DEPEND = g++ -MM

## CCOPT, LINKOPT, POSTLINKOPT are options for compiler and linker
## that are used for all three targets (release, debug, and profile).
## (POSTLINKOPT are options that appear *after* all object files.)

CCOPT = -Iext
CCOPT += -g
CCOPT += -m32
CCOPT += -Wall -W -Wno-sign-compare -Wno-deprecated -ansi -pedantic -Werror -DSTATE_VAR_BYTES=$(STATE_VAR_BYTES)

## The following lines contain workarounds for bugs when
## cross-compiling to 64 bit on 32-bit systems using gcc 4.4 or gcc
## 4.5 in some Ubuntu releases. (We don't usually cross-compile to
## 64-bit, but in some cases we do; e.g. we did for the IPC.) See
## http://stackoverflow.com/questions/4643197/missing-include-bits-cconfig-h-when-cross-compiling-64-bit-program-on-32-bit.

HAVE_GCC_4_4 := $(shell expr "$$(gcc -dumpversion)" : \\\(4\.4\.\\\))
HAVE_GCC_4_5 := $(shell expr "$$(gcc -dumpversion)" : \\\(4\.5\.\\\))

ifdef HAVE_GCC_4_4
    CCOPT += -I/usr/include/c++/4.4/i686-linux-gnu
endif

ifdef HAVE_GCC_4_5
    CCOPT += -I/usr/include/c++/4.5/i686-linux-gnu
endif

LINKOPT  = -g
LINKOPT += -m32
LINKOPT +=

POSTLINKOPT =

## Additional specialized options for the various targets follow.
## In release mode, we link statically since this makes it more likely
## that local compiles will work on the various grids (gkigrid, Black
## Forest Grid, maia).
##
## NOTE: This precludes some uses of exceptions.
##        For details, see man gcc on -static-libgcc.

CCOPT_RELEASE  = -O3 -DNDEBUG -fomit-frame-pointer
CCOPT_DEBUG    = -O3
CCOPT_PROFILE  = -O3 -pg

LINKOPT_RELEASE =
LINKOPT_DEBUG    =
LINKOPT_PROFILE  = -pg

POSTLINKOPT_RELEASE =
POSTLINKOPT_DEBUG   =
POSTLINKOPT_PROFILE =

ifeq ($(LINK_RELEASE_STATICALLY), 1)
LINKOPT_RELEASE += -static -static-libgcc
endif

ifeq ($(OS), linux)
ifeq ($(LINK_RELEASE_STATICALLY), 0)
POSTLINKOPT_RELEASE += -lrt
else
POSTLINKOPT_RELEASE += -Wl,-Bstatic -lrt
endif
POSTLINKOPT_DEBUG  += -lrt
POSTLINKOPT_PROFILE += -lrt
# POSTLINKOPT_PROFILE += -lc_p
endif


## Define the default target up here so that the LP stuff below
## doesn't define a default target.

default: release

ifeq ($(USE_LP),1)

COIN_ROOT = lp/coin

$(COIN_ROOT):
	cd lp && ./setup

$(TARGET_RELEASE) $(OBJECTS_RELEASE): $(COIN_ROOT)
$(TARGET_DEBUG) $(OBJECTS_DEBUG): $(COIN_ROOT)
$(TARGET_PROFILE) $(OBJECTS_PROFILE): $(COIN_ROOT)

## We want to link the Linear Programming libraries statically since
## they are unlikely to be preinstalled on the grids we use for
## evaluation. Static linking is a bit tricky: we need to specify the
## libraries *after* the source files and in such an order that if A
## depends on B, A is listed before B. (In case of dependency cycles,
## we can and must list them multiple times.) The following set of
## libraries and their ordering have been determined experimentally
## and hence might break if we use more functions from the LP
## libraries. See
## http://ask.metafilter.com/117792/How-to-fix-C-static-linking-problems

COIN_LIBS = OsiClp Clp CoinUtils Osi

## We want to always link the COIN libraries statically, even if static
## linking is otherwise disabled. We accomplish this by
## using -Wl,-Bstatic before the COIN libs and -Wl,-Bdynamic
## afterwards (unless in release mode with static linking enabled). See
## http://ubuntuforums.org/showthread.php?t=491455

COIN_CCOPT = -I$(COIN_ROOT)/include/coin -D USE_LP -D COIN_USE_CLP
ifeq ($(OS), osx)
COIN_LINKOPT = -L$(COIN_ROOT)/lib $(COIN_LIBS:%=-l %)
else
COIN_LINKOPT = -L$(COIN_ROOT)/lib -Wl,-Bstatic $(COIN_LIBS:%=-l %)
endif

CCOPT += $(COIN_CCOPT)

POSTLINKOPT_RELEASE += $(COIN_LINKOPT)
POSTLINKOPT_DEBUG += $(COIN_LINKOPT)
POSTLINKOPT_PROFILE += $(COIN_LINKOPT)

ifeq ($(OS), linux)
ifeq ($(LINK_RELEASE_STATICALLY), 0)
POSTLINKOPT_RELEASE += -Wl,-Bdynamic
endif
POSTLINKOPT_DEBUG   += -Wl,-Bdynamic
POSTLINKOPT_PROFILE += -Wl,-Bdynamic
endif

endif # LP code

all: release debug profile

## Build rules for the release target follow.

release: $(TARGET_RELEASE)

$(TARGET_RELEASE): $(OBJECTS_RELEASE)
	$(CC) $(LINKOPT) $(LINKOPT_RELEASE) $(OBJECTS_RELEASE) $(POSTLINKOPT) $(POSTLINKOPT_RELEASE) -o $(TARGET_RELEASE)

$(OBJECTS_RELEASE): .obj/%$(OBJECT_SUFFIX_RELEASE).o: %.cc
	@mkdir -p $$(dirname $@)
	$(CC) $(CCOPT) $(CCOPT_RELEASE) -c $< -o $@

## Build rules for the debug target follow.

debug: $(TARGET_DEBUG)

$(TARGET_DEBUG): $(OBJECTS_DEBUG)
	$(CC) $(LINKOPT) $(LINKOPT_DEBUG) $(OBJECTS_DEBUG) $(POSTLINKOPT) $(POSTLINKOPT_DEBUG) -o $(TARGET_DEBUG)

$(OBJECTS_DEBUG): .obj/%$(OBJECT_SUFFIX_DEBUG).o: %.cc
	@mkdir -p $$(dirname $@)
	$(CC) $(CCOPT) $(CCOPT_DEBUG) -c $< -o $@

## Build rules for the profile target follow.

profile: $(TARGET_PROFILE)

$(TARGET_PROFILE): $(OBJECTS_PROFILE)
	$(CC) $(LINKOPT) $(LINKOPT_PROFILE) $(OBJECTS_PROFILE) $(POSTLINKOPT) $(POSTLINKOPT_PROFILE) -o $(TARGET_PROFILE)

$(OBJECTS_PROFILE): .obj/%$(OBJECT_SUFFIX_PROFILE).o: %.cc
	@mkdir -p $$(dirname $@)
	$(CC) $(CCOPT) $(CCOPT_PROFILE) -c $< -o $@

## Additional targets follow.

PROFILE: $(TARGET_PROFILE)
	./$(TARGET_PROFILE) $(ARGS_PROFILE)
	gprof $(TARGET_PROFILE) | (cleanup-profile 2> /dev/null || cat) > PROFILE

clean:
	rm -rf .obj
	rm -f *~ *.pyc
	rm -f Makefile.depend gmon.out PROFILE core
	rm -f sas_plan

distclean: clean
	rm -f $(TARGET_RELEASE) $(TARGET_DEBUG) $(TARGET_PROFILE)

## NOTE: If we just call gcc -MM on a source file that lives within a
## subdirectory, it will strip the directory part in the output. Hence
## the for loop with the sed call.

Makefile.depend: $(SOURCES) $(HEADERS)
	rm -f Makefile.temp
	for source in $(SOURCES) ; do \
	    $(DEPEND) $$source > Makefile.temp0; \
	    objfile=$${source%%.cc}.o; \
	    sed -i -e "s@^[^:]*:@$$objfile:@" Makefile.temp0; \
	    cat Makefile.temp0 >> Makefile.temp; \
	done
	rm -f Makefile.temp0 Makefile.depend
	sed -e "s@\(.*\)\.o:\(.*\)@.obj/\1$(OBJECT_SUFFIX_RELEASE).o:\2@" Makefile.temp >> Makefile.temp0
	sed -e "s@\(.*\)\.o:\(.*\)@.obj/\1$(OBJECT_SUFFIX_DEBUG).o:\2@" Makefile.temp >> Makefile.temp0
	sed -e "s@\(.*\)\.o:\(.*\)@.obj/\1$(OBJECT_SUFFIX_PROFILE).o:\2@" Makefile.temp >> Makefile.temp0
	rm -f Makefile.temp
	sed -e "s@\(.*\)\.$(STATE_VAR_BYTES)\.\(.*\)@\1.1.\2@" Makefile.temp0 >> Makefile.depend
	sed -e "s@\(.*\)\.$(STATE_VAR_BYTES)\.\(.*\)@\1.2.\2@" Makefile.temp0 >> Makefile.depend
	sed -e "s@\(.*\)\.$(STATE_VAR_BYTES)\.\(.*\)@\1.4.\2@" Makefile.temp0 >> Makefile.depend
	rm -f Makefile.temp0

ifneq ($(MAKECMDGOALS),clean)
ifneq ($(MAKECMDGOALS),distclean)
-include Makefile.depend
endif
endif

.PHONY: default all release debug profile clean distclean<|MERGE_RESOLUTION|>--- conflicted
+++ resolved
@@ -70,23 +70,23 @@
 
 HEADERS += additive_heuristic.h
 HEADERS += blind_search_heuristic.h
-#HEADERS += cea_heuristic.h
-#HEADERS += cg_heuristic.h cg_cache.h
-#HEADERS += ff_heuristic.h
-#HEADERS += goal_count_heuristic.h
-#HEADERS += hm_heuristic.h
+HEADERS += cea_heuristic.h
+HEADERS += cg_heuristic.h cg_cache.h
+HEADERS += ff_heuristic.h
+HEADERS += goal_count_heuristic.h
+HEADERS += hm_heuristic.h
 HEADERS += lm_cut_heuristic.h
-#HEADERS += max_heuristic.h
-
-#HEADERS += merge_and_shrink/abstraction.h \
-#           merge_and_shrink/label_reducer.h \
-#           merge_and_shrink/merge_and_shrink_heuristic.h \
-#           merge_and_shrink/shrink_bisimulation.h \
-#           merge_and_shrink/shrink_bucket_based.h \
-#           merge_and_shrink/shrink_fh.h \
-#           merge_and_shrink/shrink_random.h \
-#           merge_and_shrink/shrink_strategy.h \
-#           merge_and_shrink/variable_order_finder.h \
+HEADERS += max_heuristic.h
+
+HEADERS += merge_and_shrink/abstraction.h \
+           merge_and_shrink/label_reducer.h \
+           merge_and_shrink/merge_and_shrink_heuristic.h \
+           merge_and_shrink/shrink_bisimulation.h \
+           merge_and_shrink/shrink_bucket_based.h \
+           merge_and_shrink/shrink_fh.h \
+           merge_and_shrink/shrink_random.h \
+           merge_and_shrink/shrink_strategy.h \
+           merge_and_shrink/variable_order_finder.h \
 
 HEADERS += landmarks/exploration.h \
            landmarks/h_m_landmarks.h \
@@ -102,37 +102,6 @@
            landmarks/landmark_factory_zhu_givan.h \
            landmarks/util.h \
 
-<<<<<<< HEAD
-#HEADERS += learning/AODE.h \
-#           learning/classifier.h \
-#           learning/composite_feature_extractor.h \
-#           learning/feature_extractor.h \
-#           learning/maximum_heuristic.h \
-#           learning/naive_bayes_classifier.h \
-#           learning/PDB_state_space_sample.h \
-#           learning/probe_state_space_sample.h \
-#           learning/selective_max_heuristic.h \
-#           learning/state_space_sample.h \
-#           learning/state_vars_feature_extractor.h \
-
-#HEADERS += pdbs/canonical_pdbs_heuristic.h \
-#           pdbs/dominance_pruner.h \
-#           pdbs/match_tree.h \
-#           pdbs/max_cliques.h \
-#           pdbs/pattern_generation_edelkamp.h \
-#           pdbs/pattern_generation_haslum.h \
-#           pdbs/pdb_heuristic.h \
-#           pdbs/util.h \
-#           pdbs/zero_one_pdbs_heuristic.h \
-
-HEADERS += cegar/cegar_heuristic.h \
-           cegar/abstract_state.h \
-           cegar/values.h \
-           cegar/abstraction.h \
-           cegar/split_tree.h \
-           cegar/task.h \
-           cegar/utils.h \
-=======
 # HEADERS += learning/AODE.h \
 #            learning/classifier.h \
 #            learning/composite_feature_extractor.h \
@@ -154,7 +123,14 @@
            pdbs/pdb_heuristic.h \
            pdbs/util.h \
            pdbs/zero_one_pdbs_heuristic.h \
->>>>>>> c928e764
+
+HEADERS += cegar/cegar_heuristic.h \
+           cegar/abstract_state.h \
+           cegar/values.h \
+           cegar/abstraction.h \
+           cegar/split_tree.h \
+           cegar/task.h \
+           cegar/utils.h \
 
 SHELL = /bin/bash
 
