--- conflicted
+++ resolved
@@ -54,16 +54,12 @@
         EvaluationContext &eval_context) const override;
     virtual bool is_reliable_dead_end(
         EvaluationContext &eval_context) const override;
-<<<<<<< HEAD
 
 /*
     virtual void store_deadend_info(EvaluationContext &eval_context) override;
-    virtual std::pair<SetExpression,Judgment> get_dead_end_justification(
-            EvaluationContext &eval_context, CertificateManager &unsolvmanager) override;
+    virtual std::pair<SetExpression, Judgment> get_dead_end_justification(
+        EvaluationContext &eval_context, CertificateManager &unsolvmanager) override;
 */
-    static OpenList<Entry> *_parse(OptionParser &p);
-=======
->>>>>>> 881a8872
 };
 
 template<class Entry>
@@ -238,8 +234,8 @@
 }
 
 template<class Entry>
-std::pair<SetExpression,Judgment> ParetoOpenList<Entry>::get_dead_end_justification(
-        EvaluationContext &eval_context, CertificateManager &unsolvmanager) {
+std::pair<SetExpression, Judgment> ParetoOpenList<Entry>::get_dead_end_justification(
+    EvaluationContext &eval_context, CertificateManager &unsolvmanager) {
     for (const shared_ptr<Evaluator> &evaluator : evaluators) {
         if (eval_context.is_evaluator_value_infinite(evaluator.get())) {
             return evaluator->get_dead_end_justification(eval_context, unsolvmanager);
