--- conflicted
+++ resolved
@@ -54,7 +54,6 @@
         EvaluationContext &eval_context) const override;
     virtual bool is_reliable_dead_end(
         EvaluationContext &eval_context) const override;
-<<<<<<< HEAD
 
     virtual int create_subcertificate(EvaluationContext &eval_context) override;
     virtual void write_subcertificates(const std::string &filename) override;
@@ -63,10 +62,6 @@
     virtual void store_deadend_info(EvaluationContext &eval_context) override;
     virtual std::pair<SetExpression,Judgment> get_dead_end_justification(
             EvaluationContext &eval_context, UnsolvabilityManager &unsolvmanager) override;
-
-    static OpenList<Entry> *_parse(OptionParser &p);
-=======
->>>>>>> 98316940
 };
 
 template<class Entry>
