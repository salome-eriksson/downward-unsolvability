--- conflicted
+++ resolved
@@ -54,19 +54,14 @@
         EvaluationContext &eval_context) const override;
     virtual bool is_reliable_dead_end(
         EvaluationContext &eval_context) const override;
-<<<<<<< HEAD
 
     virtual int create_subcertificate(EvaluationContext &eval_context) override;
     virtual void write_subcertificates(const std::string &filename) override;
     virtual std::vector<int> get_varorder() override;
 
     virtual void store_deadend_info(EvaluationContext &eval_context) override;
-    virtual std::pair<SetExpression,Judgment> get_dead_end_justification(
-            EvaluationContext &eval_context, UnsolvabilityManager &unsolvmanager) override;
-
-    static OpenList<Entry> *_parse(OptionParser &p);
-=======
->>>>>>> 881a8872
+    virtual std::pair<SetExpression, Judgment> get_dead_end_justification(
+        EvaluationContext &eval_context, UnsolvabilityManager &unsolvmanager) override;
 };
 
 template<class Entry>
@@ -273,8 +268,8 @@
 }
 
 template<class Entry>
-std::pair<SetExpression,Judgment> ParetoOpenList<Entry>::get_dead_end_justification(
-        EvaluationContext &eval_context, UnsolvabilityManager &unsolvmanager) {
+std::pair<SetExpression, Judgment> ParetoOpenList<Entry>::get_dead_end_justification(
+    EvaluationContext &eval_context, UnsolvabilityManager &unsolvmanager) {
     for (const shared_ptr<Evaluator> &evaluator : evaluators) {
         if (eval_context.is_evaluator_value_infinite(evaluator.get())) {
             return evaluator->get_dead_end_justification(eval_context, unsolvmanager);
