--- conflicted
+++ resolved
@@ -135,7 +135,6 @@
 }
 
 
-<<<<<<< HEAD
 template<class Entry>
 int AlternationOpenList<Entry>::create_subcertificate(EvaluationContext &eval_context) {
     for (const auto &sublist : open_lists) {
@@ -190,15 +189,11 @@
 }
 
 
-AlternationOpenListFactory::AlternationOpenListFactory(const plugins::Options &options)
-    : options(options) {
-=======
 AlternationOpenListFactory::AlternationOpenListFactory(
     const vector<shared_ptr<OpenListFactory>> &sublists, int boost)
     : sublists(sublists),
       boost(boost) {
     utils::verify_list_not_empty(sublists, "sublists");
->>>>>>> e02b0f84
 }
 
 unique_ptr<StateOpenList>
