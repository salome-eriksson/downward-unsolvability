--- conflicted
+++ resolved
@@ -54,8 +54,8 @@
     virtual std::vector<int> get_varorder() override;
 
     virtual void store_deadend_info(EvaluationContext &eval_context) override;
-    virtual std::pair<SetExpression,Judgment> get_dead_end_justification(
-            EvaluationContext &eval_context, UnsolvabilityManager &unsolvmanager) override;
+    virtual std::pair<SetExpression, Judgment> get_dead_end_justification(
+        EvaluationContext &eval_context, UnsolvabilityManager &unsolvmanager) override;
 };
 
 
@@ -145,7 +145,6 @@
     return false;
 }
 
-<<<<<<< HEAD
 template<class Entry>
 int TieBreakingOpenList<Entry>::create_subcertificate(EvaluationContext &eval_context) {
     for (const shared_ptr<Evaluator> &evaluator : evaluators) {
@@ -188,8 +187,8 @@
 }
 
 template<class Entry>
-std::pair<SetExpression,Judgment> TieBreakingOpenList<Entry>::get_dead_end_justification(
-        EvaluationContext &eval_context, UnsolvabilityManager &unsolvmanager)  {
+std::pair<SetExpression, Judgment> TieBreakingOpenList<Entry>::get_dead_end_justification(
+    EvaluationContext &eval_context, UnsolvabilityManager &unsolvmanager) {
     for (const shared_ptr<Evaluator> &evaluator : evaluators) {
         if (eval_context.is_evaluator_value_infinite(evaluator.get())) {
             return evaluator->get_dead_end_justification(eval_context, unsolvmanager);
@@ -199,10 +198,7 @@
     utils::exit_with(utils::ExitCode::SEARCH_CRITICAL_ERROR);
 }
 
-TieBreakingOpenListFactory::TieBreakingOpenListFactory(const Options &options)
-=======
 TieBreakingOpenListFactory::TieBreakingOpenListFactory(const plugins::Options &options)
->>>>>>> 881a8872
     : options(options) {
 }
 
