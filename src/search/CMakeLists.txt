# See https://www.fast-downward.org/ForDevelopers/AddingSourceFiles
# for general information on adding source files and CMake libraries.
#
# All libraries are enabled by default and users can disable them by specifying
#    -DLIBRARY_FOO_ENABLED=FALSE
# The default behavior can be changed so all non-essential libraries are
# disabled by default by specifying
#    -DDISABLE_LIBRARIES_BY_DEFAULT=TRUE
# In that case, individual libraries can be enabled with
#    -DLIBRARY_FOO_ENABLED=TRUE
#
# Defining a new library:
#    create_fast_downward_library(
#        NAME <NAME>
#        [ HELP <HELP> ]
#        SOURCES
#            <FILE_1> [ <FILE_2> ... ]
#        [ DEPENDS <LIBRARY_NAME_1> [ <LIBRARY_NAME_2> ... ] ]
#        [ DEPENDENCY_ONLY ]
#        [ CORE_LIBRARY ]
#    )
#
# <HELP> is used to describe the cmake option, for example in ccmake.
# SOURCES lists the source files that are part of the library. Entries are
#    listed without extension. For an entry <file>, both <file>.h and <file>.cc
#    are added if the files exist.
# DEPENDS lists libraries that will be compiled as dependendies if this library
#    is enabled.
# DEPENDENCY_ONLY disables the library unless it is needed as a dependency and
#    hides the option to enable the library in cmake GUIs like ccmake.
# CORE_LIBRARY always enables the library (even if DISABLE_LIBRARIES_BY_DEFAULT
#    is used) and hides the option to disable it in CMake GUIs like ccmake.

cmake_minimum_required(VERSION 3.16)

# Path containing custom CMake modules
list(APPEND CMAKE_MODULE_PATH ${CMAKE_CURRENT_SOURCE_DIR}/cmake)
include(common_cxx_flags)
include(macros)
include(options)

report_bitwidth()
set_up_build_types("Debug;Release")
set_up_options()

project(downward LANGUAGES CXX)
add_executable(downward planner.cc)

# On Windows we have to copy all DLLs next to the generated binary.
if (WIN32)
    copy_dlls_to_binary_dir_after_build(downward)
endif()

# In the following, we include all source files, grouped into libraries with
# dependencies among each other.

create_fast_downward_library(
    NAME core_sources
    HELP "Core source files"
    SOURCES
        abstract_task
        axioms
        command_line
        evaluation_context
        evaluation_result
        evaluator
        evaluator_cache
        heuristic
        open_list
        open_list_factory
        operator_cost
        operator_id
        per_state_array
        per_state_bitset
        per_state_information
        per_task_information
        plan_manager
        pruning_method
        search_algorithm
        search_node_info
        search_progress
        search_space
        search_statistics
        state_id
        state_registry
        task_id
        task_proxy
    DEPENDS
        causal_graph
        int_hash_set
        int_packer
        ordered_set
        segmented_vector
        subscriber
        successor_generator
        task_properties
    CORE_LIBRARY
)

create_fast_downward_library(
    NAME plugins
    HELP "Plugin definition"
    SOURCES
        plugins/any
        plugins/bounds
        plugins/doc_printer
        plugins/options
        plugins/plugin
        plugins/plugin_info
        plugins/raw_registry
        plugins/registry
        plugins/registry_types
        plugins/types
    CORE_LIBRARY
)

create_fast_downward_library(
    NAME parser
    HELP "Option parsing"
    SOURCES
        parser/abstract_syntax_tree
        parser/decorated_abstract_syntax_tree
        parser/lexical_analyzer
        parser/syntax_analyzer
        parser/token_stream
    CORE_LIBRARY
)

create_fast_downward_library(
    NAME utils
    HELP "System utilities"
    SOURCES
        utils/collections
        utils/countdown_timer
        utils/exceptions
        utils/hash
        utils/language
        utils/logging
        utils/markup
        utils/math
        utils/memory
        utils/rng
        utils/rng_options
        utils/strings
        utils/system
        utils/system_unix
        utils/system_windows
        utils/timer
    CORE_LIBRARY
)
# On Linux, find the rt library for clock_gettime().
if(UNIX AND NOT APPLE)
    target_link_libraries(utils INTERFACE rt)
endif()
# On Windows, find the psapi library for determining peak memory.
if(WIN32)
    cmake_policy(SET CMP0074 NEW)
    target_link_libraries(utils INTERFACE psapi)
endif()

create_fast_downward_library(
    NAME alternation_open_list
    HELP "Open list that alternates between underlying open lists in a round-robin manner"
    SOURCES
        open_lists/alternation_open_list
)

create_fast_downward_library(
    NAME best_first_open_list
    HELP "Open list that selects the best element according to a single evaluation function"
    SOURCES
        open_lists/best_first_open_list
)

create_fast_downward_library(
    NAME epsilon_greedy_open_list
    HELP "Open list that chooses an entry randomly with probability epsilon"
    SOURCES
        open_lists/epsilon_greedy_open_list
)

create_fast_downward_library(
    NAME pareto_open_list
    HELP "Pareto open list"
    SOURCES
        open_lists/pareto_open_list
)

create_fast_downward_library(
    NAME tiebreaking_open_list
    HELP "Tiebreaking open list"
    SOURCES
        open_lists/tiebreaking_open_list
)

create_fast_downward_library(
    NAME type_based_open_list
    HELP "Type-based open list"
    SOURCES
        open_lists/type_based_open_list
)

create_fast_downward_library(
    NAME dynamic_bitset
    HELP "Poor man's version of boost::dynamic_bitset"
    SOURCES
        algorithms/dynamic_bitset
    DEPENDENCY_ONLY
)

create_fast_downward_library(
    NAME named_vector
    HELP "Generic vector with associated name for each element"
    SOURCES
        algorithms/named_vector
    DEPENDENCY_ONLY
)

create_fast_downward_library(
    NAME equivalence_relation
    HELP "Equivalence relation over [1, ..., n] that can be iteratively refined"
    SOURCES
        algorithms/equivalence_relation
    DEPENDENCY_ONLY
)

create_fast_downward_library(
    NAME int_hash_set
    HELP "Hash set storing non-negative integers"
    SOURCES
        algorithms/int_hash_set
    DEPENDENCY_ONLY
)

create_fast_downward_library(
    NAME int_packer
    HELP "Greedy bin packing algorithm to pack integer variables with small domains tightly into memory"
    SOURCES
        algorithms/int_packer
    DEPENDENCY_ONLY
)

create_fast_downward_library(
    NAME max_cliques
    HELP "Implementation of the Max Cliques algorithm by Tomita et al."
    SOURCES
        algorithms/max_cliques
    DEPENDENCY_ONLY
)

create_fast_downward_library(
    NAME priority_queues
    HELP "Three implementations of priority queue: HeapQueue, BucketQueue and AdaptiveQueue"
    SOURCES
        algorithms/priority_queues
    DEPENDENCY_ONLY
)

create_fast_downward_library(
    NAME ordered_set
    HELP "Set of elements ordered by insertion time"
    SOURCES
        algorithms/ordered_set
    DEPENDENCY_ONLY
)

create_fast_downward_library(
    NAME segmented_vector
    HELP "Memory-friendly and vector-like data structure"
    SOURCES
        algorithms/segmented_vector
    DEPENDENCY_ONLY
)

create_fast_downward_library(
    NAME subscriber
    HELP "Allows object to subscribe to the destructor of other objects"
    SOURCES
        algorithms/subscriber
    DEPENDENCY_ONLY
)

create_fast_downward_library(
    NAME evaluators_subcategory
    HELP "Subcategory plugin for basic evaluators"
    SOURCES
        evaluators/subcategory
)

create_fast_downward_library(
    NAME const_evaluator
    HELP "The constant evaluator"
    SOURCES
        evaluators/const_evaluator
    DEPENDS
        evaluators_subcategory
)

create_fast_downward_library(
    NAME g_evaluator
    HELP "The g-evaluator"
    SOURCES
        evaluators/g_evaluator
    DEPENDS evaluators_subcategory
)

create_fast_downward_library(
    NAME combining_evaluator
    HELP "The combining evaluator"
    SOURCES
        evaluators/combining_evaluator
    DEPENDENCY_ONLY
)

create_fast_downward_library(
    NAME max_evaluator
    HELP "The max evaluator"
    SOURCES
        evaluators/max_evaluator
    DEPENDS
        combining_evaluator
        evaluators_subcategory
)

create_fast_downward_library(
    NAME pref_evaluator
    HELP "The pref evaluator"
    SOURCES
        evaluators/pref_evaluator
    DEPENDS
        evaluators_subcategory
)

create_fast_downward_library(
    NAME weighted_evaluator
    HELP "The weighted evaluator"
    SOURCES
        evaluators/weighted_evaluator
    DEPENDS
        evaluators_subcategory
)

create_fast_downward_library(
    NAME sum_evaluator
    HELP "The sum evaluator"
    SOURCES
        evaluators/sum_evaluator
    DEPENDS
        combining_evaluator
        evaluators_subcategory
)

create_fast_downward_library(
    NAME null_pruning_method
    HELP "Pruning method that does nothing"
    SOURCES
        pruning/null_pruning_method
    DEPENDENCY_ONLY
)

create_fast_downward_library(
    NAME limited_pruning
    HELP "Method for limiting another pruning method"
    SOURCES
        pruning/limited_pruning
)

create_fast_downward_library(
    NAME stubborn_sets
    HELP "Base class for all stubborn set partial order reduction methods"
    SOURCES
        pruning/stubborn_sets
    DEPENDS
        task_properties
    DEPENDENCY_ONLY
)

create_fast_downward_library(
    NAME stubborn_sets_action_centric
    HELP "Base class for all action-centric stubborn set partial order reduction methods"
    SOURCES
        pruning/stubborn_sets_action_centric
    DEPENDS
        stubborn_sets
    DEPENDENCY_ONLY
)

create_fast_downward_library(
    NAME stubborn_sets_atom_centric
    HELP "Atom-centric stubborn sets"
    SOURCES
        pruning/stubborn_sets_atom_centric
    DEPENDS
        stubborn_sets
)

create_fast_downward_library(
    NAME stubborn_sets_simple
    HELP "Stubborn sets simple"
    SOURCES
        pruning/stubborn_sets_simple
    DEPENDS
        stubborn_sets_action_centric
)

create_fast_downward_library(
    NAME stubborn_sets_ec
    HELP "Stubborn set method that dominates expansion core"
    SOURCES
        pruning/stubborn_sets_ec
    DEPENDS
        stubborn_sets_action_centric
        task_properties
)

create_fast_downward_library(
    NAME search_common
    HELP "Basic classes used for all search algorithms"
    SOURCES
        search_algorithms/search_common
    DEPENDS
        alternation_open_list
        g_evaluator
        best_first_open_list
        sum_evaluator
        tiebreaking_open_list
        weighted_evaluator
    DEPENDENCY_ONLY
)

create_fast_downward_library(
    NAME eager_search
    HELP "Eager search"
    SOURCES
        search_algorithms/eager_search
    DEPENDS
        null_pruning_method
        ordered_set
        successor_generator
    DEPENDENCY_ONLY
)

create_fast_downward_library(
    NAME plugin_astar
    HELP "A* search"
    SOURCES
        search_algorithms/plugin_astar
    DEPENDS
        eager_search
        search_common
)

create_fast_downward_library(
    NAME plugin_eager
    HELP "Eager (i.e., normal) best-first search"
    SOURCES
        search_algorithms/plugin_eager
    DEPENDS
        eager_search
        search_common
)

create_fast_downward_library(
    NAME plugin_eager_greedy
    HELP "Eager greedy best-first search"
    SOURCES
        search_algorithms/plugin_eager_greedy
    DEPENDS
        eager_search
        search_common
)

create_fast_downward_library(
    NAME plugin_eager_wastar
    HELP "Weighted eager A* search"
    SOURCES
        search_algorithms/plugin_eager_wastar
    DEPENDS
        eager_search
        search_common
)

create_fast_downward_library(
    NAME plugin_lazy
    HELP "Best-first search with deferred evaluation (lazy)"
    SOURCES
        search_algorithms/plugin_lazy
    DEPENDS
        lazy_search
        search_common
)

create_fast_downward_library(
    NAME plugin_lazy_greedy
    HELP "Greedy best-first search with deferred evaluation (lazy)"
    SOURCES
        search_algorithms/plugin_lazy_greedy
    DEPENDS
        lazy_search
        search_common
)

create_fast_downward_library(
    NAME plugin_lazy_wastar
    HELP "Weighted A* search with deferred evaluation (lazy)"
    SOURCES
        search_algorithms/plugin_lazy_wastar
    DEPENDS
        lazy_search
        search_common
)

create_fast_downward_library(
    NAME enforced_hill_climbing_search
    HELP "Lazy enforced hill-climbing search"
    SOURCES
        search_algorithms/enforced_hill_climbing_search
    DEPENDS
        g_evaluator
        ordered_set
        pref_evaluator
        search_common
        successor_generator
)

create_fast_downward_library(
    NAME iterated_search
    HELP "Iterated search"
    SOURCES
        search_algorithms/iterated_search
)

create_fast_downward_library(
    NAME lazy_search
    HELP "Lazy search"
    SOURCES
        search_algorithms/lazy_search
    DEPENDS
        ordered_set
        successor_generator
    DEPENDENCY_ONLY
)

create_fast_downward_library(
    NAME lp_solver
    HELP "Interface to an LP solver"
    SOURCES
        lp/lp_internals
        lp/lp_solver
        lp/solver_interface
    DEPENDS
        named_vector
    DEPENDENCY_ONLY
)
if(USE_LP)
    find_package(Cplex 12)
    if(CPLEX_FOUND)
        target_compile_definitions(lp_solver INTERFACE HAS_CPLEX)
        target_link_libraries(lp_solver INTERFACE cplex::cplex)
        target_sources(lp_solver INTERFACE lp/cplex_solver_interface.h lp/cplex_solver_interface.cc)
    endif()

    # TODO: we actually require a version greater than 6.0.3 but it is not released yet.
    find_package(soplex 6.0.3 QUIET)
    if (SOPLEX_FOUND)
        message(STATUS "Found SoPlex: ${SOPLEX_INCLUDE_DIRS}")
        target_link_libraries(lp_solver INTERFACE libsoplex)
        target_compile_definitions(lp_solver INTERFACE HAS_SOPLEX)
        target_sources(lp_solver INTERFACE lp/soplex_solver_interface.h lp/soplex_solver_interface.cc)
    endif()
endif()

<<<<<<< HEAD
if(PLUGIN_CUDD_INTERFACE_ENABLED)
    find_package(CUDD)
    add_definitions("-D USE_CUDD")
    include_directories(${CUDD_INCLUDE_DIRS})
    target_link_libraries(downward ${CUDD_LIBRARIES})
endif()
=======
create_fast_downward_library(
    NAME relaxation_heuristic
    HELP "The base class for relaxation heuristics"
    SOURCES
        heuristics/array_pool
        heuristics/relaxation_heuristic
    DEPENDENCY_ONLY
)

create_fast_downward_library(
    NAME additive_heuristic
    HELP "The additive heuristic"
    SOURCES
        heuristics/additive_heuristic
    DEPENDS
        priority_queues
        relaxation_heuristic
        task_properties
)

create_fast_downward_library(
    NAME blind_search_heuristic
    HELP "The 'blind search' heuristic"
    SOURCES
        heuristics/blind_search_heuristic
    DEPENDS
        task_properties
)

create_fast_downward_library(
    NAME context_enhanced_additive_heuristic
    HELP "The context-enhanced additive heuristic"
    SOURCES
        heuristics/cea_heuristic
    DEPENDS
        domain_transition_graph
        priority_queues
        task_properties
)

create_fast_downward_library(
    NAME cg_heuristic
    HELP "The causal graph heuristic"
    SOURCES heuristics/cg_heuristic
            heuristics/cg_cache
    DEPENDS
        domain_transition_graph
        priority_queues
        task_properties
)

create_fast_downward_library(
    NAME domain_transition_graph
    HELP "DTGs used by cg and cea heuristic"
    SOURCES
        heuristics/domain_transition_graph
    DEPENDENCY_ONLY
)

create_fast_downward_library(
    NAME ff_heuristic
    HELP "The FF heuristic (an implementation of the RPG heuristic)"
    SOURCES
        heuristics/ff_heuristic
    DEPENDS
        additive_heuristic
        task_properties
)

create_fast_downward_library(
    NAME goal_count_heuristic
    HELP "The goal-counting heuristic"
    SOURCES
        heuristics/goal_count_heuristic
)

create_fast_downward_library(
    NAME hm_heuristic
    HELP "The h^m heuristic"
    SOURCES
        heuristics/hm_heuristic
    DEPENDS
        task_properties
)

create_fast_downward_library(
    NAME landmark_cut_heuristic
    HELP "The LM-cut heuristic"
    SOURCES
        heuristics/lm_cut_heuristic
        heuristics/lm_cut_landmarks
    DEPENDS
        priority_queues
        task_properties
)

create_fast_downward_library(
    NAME max_heuristic
    HELP "The Max heuristic"
    SOURCES
        heuristics/max_heuristic
    DEPENDS
        priority_queues
        relaxation_heuristic
)

create_fast_downward_library(
    NAME core_tasks
    HELP "Core task transformations"
    SOURCES
        tasks/cost_adapted_task
        tasks/delegating_task
        tasks/root_task
    CORE_LIBRARY
)

create_fast_downward_library(
    NAME extra_tasks
    HELP "Non-core task transformations"
    SOURCES
        tasks/domain_abstracted_task
        tasks/domain_abstracted_task_factory
        tasks/modified_goals_task
        tasks/modified_operator_costs_task
    DEPENDS
        task_properties
    DEPENDENCY_ONLY
)

create_fast_downward_library(
    NAME causal_graph
    HELP "Causal Graph"
    SOURCES
        task_utils/causal_graph
    DEPENDENCY_ONLY
)

create_fast_downward_library(
    NAME sampling
    HELP "Sampling"
    SOURCES
        task_utils/sampling
    DEPENDS
        successor_generator
        task_properties
    DEPENDENCY_ONLY
)

create_fast_downward_library(
    NAME successor_generator
    HELP "Successor generator"
    SOURCES
        task_utils/successor_generator
        task_utils/successor_generator_factory
        task_utils/successor_generator_internals
    DEPENDS
        task_properties
    DEPENDENCY_ONLY
)

create_fast_downward_library(
    NAME task_properties
    HELP "Task properties"
    SOURCES
        task_utils/task_properties
    DEPENDENCY_ONLY
)

create_fast_downward_library(
    NAME variable_order_finder
    HELP "Variable order finder"
    SOURCES
        task_utils/variable_order_finder
    DEPENDENCY_ONLY
)

create_fast_downward_library(
    NAME cegar
    HELP "Plugin containing the code for Cartesian CEGAR heuristics"
    SOURCES
        cartesian_abstractions/abstraction
        cartesian_abstractions/abstract_search
        cartesian_abstractions/abstract_state
        cartesian_abstractions/additive_cartesian_heuristic
        cartesian_abstractions/cartesian_heuristic_function
        cartesian_abstractions/cartesian_set
        cartesian_abstractions/cegar
        cartesian_abstractions/cost_saturation
        cartesian_abstractions/refinement_hierarchy
        cartesian_abstractions/split_selector
        cartesian_abstractions/subtask_generators
        cartesian_abstractions/transition
        cartesian_abstractions/transition_system
        cartesian_abstractions/types
        cartesian_abstractions/utils
        cartesian_abstractions/utils_landmarks
    DEPENDS
        additive_heuristic
        dynamic_bitset
        extra_tasks
        landmarks
        priority_queues
        task_properties
)

create_fast_downward_library(
    NAME mas_heuristic
    HELP "The Merge-and-Shrink heuristic"
    SOURCES
        merge_and_shrink/distances
        merge_and_shrink/factored_transition_system
        merge_and_shrink/fts_factory
        merge_and_shrink/label_reduction
        merge_and_shrink/labels
        merge_and_shrink/merge_and_shrink_algorithm
        merge_and_shrink/merge_and_shrink_heuristic
        merge_and_shrink/merge_and_shrink_representation
        merge_and_shrink/merge_scoring_function
        merge_and_shrink/merge_scoring_function_dfp
        merge_and_shrink/merge_scoring_function_goal_relevance
        merge_and_shrink/merge_scoring_function_miasm
        merge_and_shrink/merge_scoring_function_miasm_utils
        merge_and_shrink/merge_scoring_function_single_random
        merge_and_shrink/merge_scoring_function_total_order
        merge_and_shrink/merge_selector
        merge_and_shrink/merge_selector_score_based_filtering
        merge_and_shrink/merge_strategy
        merge_and_shrink/merge_strategy_factory
        merge_and_shrink/merge_strategy_factory_precomputed
        merge_and_shrink/merge_strategy_factory_sccs
        merge_and_shrink/merge_strategy_factory_stateless
        merge_and_shrink/merge_strategy_precomputed
        merge_and_shrink/merge_strategy_sccs
        merge_and_shrink/merge_strategy_stateless
        merge_and_shrink/merge_tree
        merge_and_shrink/merge_tree_factory
        merge_and_shrink/merge_tree_factory_linear
        merge_and_shrink/shrink_bisimulation
        merge_and_shrink/shrink_bucket_based
        merge_and_shrink/shrink_fh
        merge_and_shrink/shrink_random
        merge_and_shrink/shrink_strategy
        merge_and_shrink/transition_system
        merge_and_shrink/types
        merge_and_shrink/utils
    DEPENDS
        priority_queues
        equivalence_relation
        sccs
        task_properties
        variable_order_finder
)

create_fast_downward_library(
    NAME landmarks
    HELP "Plugin containing the code to reason with landmarks"
    SOURCES
        landmarks/exploration
        landmarks/landmark
        landmarks/landmark_cost_partitioning_algorithms
        landmarks/landmark_cost_partitioning_heuristic
        landmarks/landmark_factory
        landmarks/landmark_factory_h_m
        landmarks/landmark_factory_reasonable_orders_hps
        landmarks/landmark_factory_merged
        landmarks/landmark_factory_relaxation
        landmarks/landmark_factory_rpg_exhaust
        landmarks/landmark_factory_rpg_sasp
        landmarks/landmark_factory_zhu_givan
        landmarks/landmark_graph
        landmarks/landmark_heuristic
        landmarks/landmark_status_manager
        landmarks/landmark_sum_heuristic
        landmarks/util
    DEPENDS
        lp_solver
        priority_queues
        successor_generator
        task_properties
)

create_fast_downward_library(
    NAME operator_counting
    HELP "Plugin containing the code for operator-counting heuristics"
    SOURCES
        operator_counting/constraint_generator
        operator_counting/delete_relaxation_constraints
        operator_counting/lm_cut_constraints
        operator_counting/operator_counting_heuristic
        operator_counting/pho_constraints
        operator_counting/state_equation_constraints
    DEPENDS lp_solver landmark_cut_heuristic pdbs task_properties
)

create_fast_downward_library(
    NAME pdbs
    HELP "Plugin containing the code for PDBs"
    SOURCES
        pdbs/abstract_operator
        pdbs/canonical_pdbs
        pdbs/canonical_pdbs_heuristic
        pdbs/cegar
        pdbs/dominance_pruning
        pdbs/incremental_canonical_pdbs
        pdbs/match_tree
        pdbs/max_cliques
        pdbs/pattern_cliques
        pdbs/pattern_collection_information
        pdbs/pattern_collection_generator_combo
        pdbs/pattern_collection_generator_disjoint_cegar
        pdbs/pattern_collection_generator_genetic
        pdbs/pattern_collection_generator_hillclimbing
        pdbs/pattern_collection_generator_manual
        pdbs/pattern_collection_generator_multiple_cegar
        pdbs/pattern_collection_generator_multiple_random
        pdbs/pattern_collection_generator_multiple
        pdbs/pattern_collection_generator_systematic
        pdbs/pattern_database_factory
        pdbs/pattern_database
        pdbs/pattern_generator_cegar
        pdbs/pattern_generator_greedy
        pdbs/pattern_generator_manual
        pdbs/pattern_generator_random
        pdbs/pattern_generator
        pdbs/pattern_information
        pdbs/pdb_heuristic
        pdbs/random_pattern
        pdbs/subcategory
        pdbs/types
        pdbs/utils
        pdbs/validation
        pdbs/zero_one_pdbs
        pdbs/zero_one_pdbs_heuristic
    DEPENDS
        causal_graph
        max_cliques
        priority_queues
        sampling
        successor_generator
        task_properties
        variable_order_finder
)

create_fast_downward_library(
    NAME potentials
    HELP "Plugin containing the code for potential heuristics"
    SOURCES
        potentials/diverse_potential_heuristics
        potentials/potential_function
        potentials/potential_heuristic
        potentials/potential_max_heuristic
        potentials/potential_optimizer
        potentials/sample_based_potential_heuristics
        potentials/single_potential_heuristics
        potentials/subcategory
        potentials/util
    DEPENDS
        lp_solver
        sampling
        successor_generator
        task_properties
)

create_fast_downward_library(
    NAME sccs
    HELP "Algorithm to compute the strongly connected components (SCCs) of a "
         "directed graph."
    SOURCES
        algorithms/sccs
    DEPENDENCY_ONLY
)
>>>>>>> 881a8872
<|MERGE_RESOLUTION|>--- conflicted
+++ resolved
@@ -51,8 +51,8 @@
     copy_dlls_to_binary_dir_after_build(downward)
 endif()
 
-# In the following, we include all source files, grouped into libraries with
-# dependencies among each other.
+
+## == Project ==
 
 create_fast_downward_library(
     NAME core_sources
@@ -570,14 +570,14 @@
     endif()
 endif()
 
-<<<<<<< HEAD
 if(PLUGIN_CUDD_INTERFACE_ENABLED)
     find_package(CUDD)
     add_definitions("-D USE_CUDD")
     include_directories(${CUDD_INCLUDE_DIRS})
     target_link_libraries(downward ${CUDD_LIBRARIES})
 endif()
-=======
+
+
 create_fast_downward_library(
     NAME relaxation_heuristic
     HELP "The base class for relaxation heuristics"
@@ -948,5 +948,4 @@
     SOURCES
         algorithms/sccs
     DEPENDENCY_ONLY
-)
->>>>>>> 881a8872
+)