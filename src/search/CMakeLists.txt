--- conflicted
+++ resolved
@@ -612,11 +612,8 @@
         heuristics/array_pool
         heuristics/relaxation_heuristic
     DEPENDS
-<<<<<<< HEAD
         cudd_interface
-=======
         default_value_axioms_task
->>>>>>> e02b0f84
     DEPENDENCY_ONLY
 )
 
