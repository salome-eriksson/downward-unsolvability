#include "option_parser.h"

#include "globals.h"
#include "plugin.h"
#include "rng.h"

#include "ext/tree_util.hh"

#include <algorithm>
#include <cassert>
#include <iostream>
#include <stdexcept>
#include <string>
#include <utility>
#include <vector>

using namespace std;


// TODO (post-issue586): Remove this once we no longer need it.
class AbstractTask;
class Labels;
class LandmarkGraph;
class MergeStrategy;
class SearchEngine;
class ShrinkStrategy;
class Synergy;

namespace OperatorCounting {
class ConstraintGenerator;
}

const string OptionParser::NONE = "<none>";


ArgError::ArgError(std::string msg_) : msg(msg_) {
}


ParseError::ParseError(string m, ParseTree pt)
    : msg(m),
      parse_tree(pt) {
}

ParseError::ParseError(string m, ParseTree pt, string correct_substring)
    : msg(m),
      parse_tree(pt),
      substr(correct_substring) {
}

void OptionParser::error(string msg) {
    throw ParseError(msg, *this->get_parse_tree());
}

void OptionParser::warning(string msg) {
    cout << "Parser Warning: " << msg << endl;
}

/*
Functions for printing help:
*/

void OptionParser::set_help_mode(bool m) {
    dry_run_ = dry_run_ && m;
    help_mode_ = m;
    opts.set_help_mode(m);
}

template<typename T>
static void get_help_templ(const ParseTree &pt) {
    if (Registry<T>::instance()->contains(pt.begin()->value)) {
        OptionParser p(pt, true);
        p.set_help_mode(true);
        p.start_parsing<T>();
    }
}

static void get_help(string k) {
    ParseTree pt;
    pt.insert(pt.begin(), ParseNode(k));
    get_help_templ<SearchEngine *>(pt);
    get_help_templ<Heuristic *>(pt);
    get_help_templ<shared_ptr<AbstractTask>>(pt);
    get_help_templ<ScalarEvaluator *>(pt);
    get_help_templ<Synergy *>(pt);
    get_help_templ<LandmarkGraph *>(pt);
<<<<<<< HEAD
    get_help_templ<shared_ptr<OpenListFactory> >(pt);
    get_help_templ<shared_ptr<MergeStrategy> >(pt);
    get_help_templ<shared_ptr<ShrinkStrategy> >(pt);
    get_help_templ<shared_ptr<Labels> >(pt);
=======
    Plugin<OpenList<int>>::register_open_lists();
    get_help_templ<OpenList<int> *>(pt);
    get_help_templ<shared_ptr<MergeStrategy>>(pt);
    get_help_templ<shared_ptr<ShrinkStrategy>>(pt);
    get_help_templ<shared_ptr<Labels>>(pt);
    get_help_templ<shared_ptr<OperatorCounting::ConstraintGenerator>>(pt);
>>>>>>> b908d97a
}

template<typename T>
static void get_full_help_templ() {
    DocStore::instance()->set_synopsis(TypeNamer<T>::name(), "",
                                       TypeDocumenter<T>::synopsis());
    vector<string> keys = Registry<T>::instance()->get_keys();
    for (size_t i = 0; i < keys.size(); ++i) {
        ParseTree pt;
        pt.insert(pt.begin(), ParseNode(keys[i]));
        get_help_templ<T>(pt);
    }
}

static void get_full_help() {
    get_full_help_templ<SearchEngine *>();
    get_full_help_templ<Heuristic *>();
    get_full_help_templ<shared_ptr<AbstractTask>>();
    get_full_help_templ<ScalarEvaluator *>();
    get_full_help_templ<Synergy *>();
    get_full_help_templ<LandmarkGraph *>();
<<<<<<< HEAD
    get_full_help_templ<shared_ptr<OpenListFactory> >();
    get_full_help_templ<shared_ptr<MergeStrategy> >();
    get_full_help_templ<shared_ptr<ShrinkStrategy> >();
    get_full_help_templ<shared_ptr<Labels> >();
=======
    Plugin<OpenList<int>>::register_open_lists();
    get_full_help_templ<OpenList<int> *>();
    get_full_help_templ<shared_ptr<MergeStrategy>>();
    get_full_help_templ<shared_ptr<ShrinkStrategy>>();
    get_full_help_templ<shared_ptr<Labels>>();
    get_full_help_templ<shared_ptr<OperatorCounting::ConstraintGenerator>>();
>>>>>>> b908d97a
}


/*
Predefining landmarks and heuristics:
*/

//takes a string of the form "word1, word2, word3 " and converts it to a vector
//(used for predefining synergies)
static std::vector<std::string> to_list(std::string s) {
    std::vector<std::string> result;
    std::string buffer;
    for (size_t i = 0; i < s.size(); ++i) {
        if (s[i] == ',') {
            result.push_back(buffer);
            buffer.clear();
        } else if (s[i] == ' ') {
            continue;
        } else {
            buffer.push_back(s[i]);
        }
    }
    result.push_back(buffer);
    return result;
}

//Note: originally the following function was templated (predefine<T>),
//but there is no Synergy<LandmarkGraph>, so I split it up for now.
static void predefine_heuristic(std::string s, bool dry_run) {
    //remove newlines so they don't mess anything up:
    s.erase(std::remove(s.begin(), s.end(), '\n'), s.end());

    size_t split = s.find("=");
    std::string ls = s.substr(0, split);
    std::vector<std::string> definees = to_list(ls);
    std::string rs = s.substr(split + 1);
    OptionParser op(rs, dry_run);
    if (definees.size() == 1) { //normal predefinition
        Predefinitions<Heuristic *>::instance()->predefine(
            definees[0], op.start_parsing<Heuristic *>());
    } else if (definees.size() > 1) { //synergy
        if (!dry_run) {
            std::vector<Heuristic *> heur =
                op.start_parsing<Synergy *>()->heuristics;
            for (size_t i = 0; i < definees.size(); ++i) {
                Predefinitions<Heuristic *>::instance()->predefine(
                    definees[i], heur[i]);
            }
        } else {
            for (const string &definee : definees) {
                Predefinitions<Heuristic *>::instance()->predefine(
                    definee, nullptr);
            }
        }
    } else {
        op.error("predefinition has invalid left side");
    }
}

static void predefine_lmgraph(std::string s, bool dry_run) {
    //remove newlines so they don't mess anything up:
    s.erase(std::remove(s.begin(), s.end(), '\n'), s.end());

    size_t split = s.find("=");
    std::string ls = s.substr(0, split);
    std::vector<std::string> definees = to_list(ls);
    std::string rs = s.substr(split + 1);
    OptionParser op(rs, dry_run);
    if (definees.size() == 1) {
        Predefinitions<LandmarkGraph *>::instance()->predefine(
            definees[0], op.start_parsing<LandmarkGraph *>());
    } else {
        op.error("predefinition has invalid left side");
    }
}


/*
Parse command line options
*/

template<class T>
void _check_bounds(
    OptionParser &parser, const string &key, T value,
    T lower_bound, T upper_bound) {
    if (lower_bound > upper_bound)
        ABORT("lower bound is greater than upper bound for " + key);
    if (value < lower_bound || value > upper_bound) {
        stringstream stream;
        stream << key << " (" << value << ") must be in range ["
               << lower_bound << ", " << upper_bound << "]";
        parser.error(stream.str());
    }
}

template<>
void OptionParser::check_bounds<int>(
    const string &key, const int &value, const Bounds &bounds) {
    int lower_bound = numeric_limits<int>::lowest();
    int upper_bound = numeric_limits<int>::max();
    if (!bounds.min.empty()) {
        OptionParser bound_parser(bounds.min, dry_run());
        lower_bound = TokenParser<int>::parse(bound_parser);
    }
    if (!bounds.max.empty()) {
        OptionParser bound_parser(bounds.max, dry_run());
        upper_bound = TokenParser<int>::parse(bound_parser);
    }
    _check_bounds(*this, key, value, lower_bound, upper_bound);
}

template<>
void OptionParser::check_bounds<double>(
    const string &key, const double &value, const Bounds &bounds) {
    double lower_bound = -numeric_limits<double>::infinity();
    double upper_bound = numeric_limits<double>::infinity();
    if (!bounds.min.empty()) {
        OptionParser bound_parser(bounds.min, dry_run());
        lower_bound = TokenParser<double>::parse(bound_parser);
    }
    if (!bounds.max.empty()) {
        OptionParser bound_parser(bounds.max, dry_run());
        upper_bound = TokenParser<double>::parse(bound_parser);
    }
    _check_bounds(*this, key, value, lower_bound, upper_bound);
}

SearchEngine *OptionParser::parse_cmd_line(
    int argc, const char **argv, bool dry_run, bool is_unit_cost) {
    vector<string> args;
    bool active = true;
    for (int i = 1; i < argc; ++i) {
        string arg = argv[i];
        if (arg == "--if-unit-cost") {
            active = is_unit_cost;
        } else if (arg == "--if-non-unit-cost") {
            active = !is_unit_cost;
        } else if (arg == "--always") {
            active = true;
        } else if (active) {
            args.push_back(arg);
        }
    }
    return parse_cmd_line_aux(args, dry_run);
}


int OptionParser::parse_int_arg(const string &name, const string &value) {
    try {
        return stoi(value);
    } catch (invalid_argument &) {
        throw ArgError("argument for " + name + " must be an integer");
    } catch (out_of_range &) {
        throw ArgError("argument for " + name + " is out of range");
    }
}


SearchEngine *OptionParser::parse_cmd_line_aux(
    const vector<string> &args, bool dry_run) {
    SearchEngine *engine(0);
    // TODO: Remove code duplication.
    for (size_t i = 0; i < args.size(); ++i) {
        string arg = args[i];
        bool is_last = (i == args.size() - 1);
        if (arg.compare("--heuristic") == 0) {
            if (is_last)
                throw ArgError("missing argument after --heuristic");
            ++i;
            predefine_heuristic(args[i], dry_run);
        } else if (arg.compare("--landmarks") == 0) {
            if (is_last)
                throw ArgError("missing argument after --landmarks");
            ++i;
            predefine_lmgraph(args[i], dry_run);
        } else if (arg.compare("--search") == 0) {
            if (is_last)
                throw ArgError("missing argument after --search");
            ++i;
            OptionParser p(args[i], dry_run);
            engine = p.start_parsing<SearchEngine *>();
        } else if (arg.compare("--random-seed") == 0) {
            if (is_last)
                throw ArgError("missing argument after --random-seed");
            ++i;
            int seed = parse_int_arg(arg, args[i]);
            g_rng.seed(seed);
            cout << "random seed: " << seed << endl;
        } else if ((arg.compare("--help") == 0) && dry_run) {
            cout << "Help:" << endl;
            bool txt2tags = false;
            vector<string> helpiands;
            if (i + 1 < args.size()) {
                for (size_t j = i + 1; j < args.size(); ++j) {
                    if (args[j] == "--txt2tags") {
                        txt2tags = true;
                    } else {
                        helpiands.push_back(string(args[j]));
                    }
                }
            }
            if (helpiands.empty()) {
                get_full_help();
            } else {
                for (size_t j = 0; j != helpiands.size(); ++j) {
                    get_help(helpiands[j]);
                }
            }
            DocPrinter *dp;
            if (txt2tags) {
                dp = new Txt2TagsPrinter(cout);
            } else {
                dp = new PlainPrinter(cout);
            }
            dp->print_all();
            cout << "Help output finished." << endl;
            exit(0);
        } else if (arg.compare("--internal-plan-file") == 0) {
            if (is_last)
                throw ArgError("missing argument after --internal-plan-file");
            ++i;
            g_plan_filename = args[i];
        } else if (arg.compare("--internal-previous-portfolio-plans") == 0) {
            if (is_last)
                throw ArgError("missing argument after --internal-previous-portfolio-plans");
            ++i;
            g_is_part_of_anytime_portfolio = true;
            g_num_previously_generated_plans = parse_int_arg(arg, args[i]);
            if (g_num_previously_generated_plans < 0)
                throw ArgError("argument for --internal-previous-portfolio-plans must be positive");
        } else {
            throw ArgError("unknown option " + arg);
        }
    }
    return engine;
}

string OptionParser::usage(string progname) {
    string usage =
        "usage: \n" +
        progname + " [OPTIONS] --search SEARCH < OUTPUT\n\n"
        "* SEARCH (SearchEngine): configuration of the search algorithm\n"
        "* OUTPUT (filename): preprocessor output\n\n"
        "Options:\n"
        "--help [NAME]\n"
        "    Prints help for all heuristics, open lists, etc. called NAME.\n"
        "    Without parameter: prints help for everything available\n"
        "--landmarks LANDMARKS_PREDEFINITION\n"
        "    Predefines a set of landmarks that can afterwards be referenced\n"
        "    by the name that is specified in the definition.\n"
        "--heuristic HEURISTIC_PREDEFINITION\n"
        "    Predefines a heuristic that can afterwards be referenced\n"
        "    by the name that is specified in the definition.\n"
        "--random-seed SEED\n"
        "    Use random seed SEED\n\n"
        "--internal-plan-file FILENAME\n"
        "    Plan will be output to a file called FILENAME\n\n"
        "--internal-previous-portfolio-plans COUNTER\n"
        "    This planner call is part of a portfolio which already created\n"
        "    plan files FILENAME.1 up to FILENAME.COUNTER.\n"
        "    Start enumerating plan files with COUNTER+1, i.e. FILENAME.COUNTER+1\n\n"
        "See http://www.fast-downward.org/ for details.";
    return usage;
}


static ParseTree generate_parse_tree(string config) {
    //remove newlines so they don't mess anything up:
    config.erase(std::remove(config.begin(), config.end(), '\n'), config.end());

    ParseTree tr;
    ParseTree::iterator top = tr.begin();
    ParseTree::sibling_iterator pseudoroot =
        tr.insert(top, ParseNode("pseudoroot", ""));
    ParseTree::sibling_iterator cur_node = pseudoroot;
    string buffer(""), key("");
    char next = ' ';
    for (size_t i = 0; i < config.size(); ++i) {
        next = config.at(i);
        if ((next == '(' || next == ')' || next == ',') && buffer.size() > 0) {
            tr.append_child(cur_node, ParseNode(buffer, key));
            buffer.clear();
            key.clear();
        } else if (next == '(' && buffer.size() == 0) {
            throw ParseError("misplaced opening bracket (", *cur_node, config.substr(0, i));
        }
        switch (next) {
        case ' ':
            break;
        case '(':
            cur_node = last_child(tr, cur_node);
            break;
        case ')':
            if (cur_node == pseudoroot)
                throw ParseError("missing (", *cur_node, config.substr(0, i));
            cur_node = tr.parent(cur_node);
            break;
        case '[':
            if (!buffer.empty())
                throw ParseError("misplaced opening bracket [", *cur_node, config.substr(0, i));
            tr.append_child(cur_node, ParseNode("list", key));
            key.clear();
            cur_node = last_child(tr, cur_node);
            break;
        case ']':
            if (!buffer.empty()) {
                tr.append_child(cur_node, ParseNode(buffer, key));
                buffer.clear();
                key.clear();
            }
            if (cur_node->value.compare("list") != 0) {
                throw ParseError("mismatched brackets", *cur_node, config.substr(0, i));
            }
            cur_node = tr.parent(cur_node);
            break;
        case ',':
            break;
        case '=':
            if (buffer.empty())
                throw ParseError("expected keyword before =", *cur_node, config.substr(0, i));
            key = buffer;
            buffer.clear();
            break;
        default:
            buffer.push_back(tolower(next));
            break;
        }
    }
    if (cur_node->value.compare("pseudoroot") != 0)
        throw ParseError("missing )", *cur_node);
    if (buffer.size() > 0)
        tr.append_child(cur_node, ParseNode(buffer, key));


    //the real parse tree is the first (and only) child of the pseudoroot.
    //pseudoroot is only a placeholder.
    ParseTree real_tr = subtree(tr, tr.begin(pseudoroot));
    return real_tr;
}

OptionParser::OptionParser(const string config, bool dr)
    : opts(false),
      parse_tree(generate_parse_tree(config)),
      dry_run_(dr),
      help_mode_(false),
      next_unparsed_argument(first_child_of_root(parse_tree)) {
    set_unparsed_config();
}


OptionParser::OptionParser(ParseTree pt, bool dr)
    : opts(false),
      parse_tree(pt),
      dry_run_(dr),
      help_mode_(false),
      next_unparsed_argument(first_child_of_root(parse_tree)) {
    set_unparsed_config();
}

void OptionParser::set_unparsed_config() {
    ostringstream stream;
    kptree::print_tree_bracketed<ParseNode>(parse_tree, stream);
    unparsed_config = stream.str();
}

static string str_to_lower(string s) {
    transform(s.begin(), s.end(), s.begin(), ::tolower);
    return s;
}

void OptionParser::add_enum_option(string k,
                                   vector<string > enumeration,
                                   string h, string def_val,
                                   vector<string> enum_docs) {
    if (help_mode_) {
        ValueExplanations value_explanations;
        string enum_descr = "{";
        for (size_t i = 0; i < enumeration.size(); ++i) {
            enum_descr += enumeration[i];
            if (i != enumeration.size() - 1) {
                enum_descr += ", ";
            }
            if (enum_docs.size() > i) {
                value_explanations.push_back(make_pair(enumeration[i],
                                                       enum_docs[i]));
            }
        }
        enum_descr += "}";

        DocStore::instance()->add_arg(parse_tree.begin()->value,
                                      k, h,
                                      enum_descr, def_val,
                                      Bounds::unlimited(),
                                      value_explanations);
        return;
    }

    //enum arguments can be given by name or by number:
    //first parse the corresponding string like a normal argument...
    add_option<string>(k, h, def_val);

    if (!opts.contains(k))
        return;

    string name = str_to_lower(opts.get<string>(k));

    //...then check if the parsed string can be treated as a number
    stringstream str_stream(name);
    int x;
    if (!(str_stream >> x).fail()) {
        int max_choice = enumeration.size();
        if (x > max_choice) {
            error("invalid enum argument " + name
                  + " for option " + k);
        }
        opts.set<int>(k, x);
    } else {
        //...otherwise try to map the string to its position in the enumeration vector
        transform(enumeration.begin(), enumeration.end(), enumeration.begin(),
                  str_to_lower); //make the enumeration lower case
        vector<string>::const_iterator it =
            find(enumeration.begin(), enumeration.end(), name);
        if (it == enumeration.end()) {
            error("invalid enum argument " + name
                  + " for option " + k);
        }
        opts.set<int>(k, it - enumeration.begin());
    }
}

Options OptionParser::parse() {
    //check if there were any arguments with invalid keywords,
    //or positional arguments after keyword arguments
    string last_key = "";
    for (ParseTree::sibling_iterator pti = first_child_of_root(parse_tree);
         pti != end_of_roots_children(parse_tree); ++pti) {
        if (pti->key.compare("") != 0) {
            bool valid_key = false;
            for (size_t i = 0; i < valid_keys.size(); ++i) {
                if (valid_keys[i].compare(pti->key) == 0) {
                    valid_key = true;
                    break;
                }
            }
            if (!valid_key) {
                error("invalid keyword "
                      + pti->key + " for "
                      + parse_tree.begin()->value);
            }
        }
        if (pti->key.compare("") == 0 &&
            last_key.compare("") != 0) {
            error("positional argument after keyword argument");
        }
        last_key = pti->key;
    }
    opts.set_unparsed_config(unparsed_config);
    return opts;
}

bool OptionParser::is_valid_option(const std::string &k) const {
    assert(!help_mode());
    return find(valid_keys.begin(), valid_keys.end(), k) != valid_keys.end();
}

void OptionParser::document_values(string argument,
                                   ValueExplanations value_explanations) const {
    DocStore::instance()->add_value_explanations(
        parse_tree.begin()->value,
        argument, value_explanations);
}

void OptionParser::document_synopsis(string name, string note) const {
    DocStore::instance()->set_synopsis(parse_tree.begin()->value,
                                       name, note);
}

void OptionParser::document_property(string property, string note) const {
    DocStore::instance()->add_property(parse_tree.begin()->value,
                                       property, note);
}

void OptionParser::document_language_support(string feature,
                                             string note) const {
    DocStore::instance()->add_feature(parse_tree.begin()->value,
                                      feature, note);
}

void OptionParser::document_note(string name,
                                 string note, bool long_text) const {
    DocStore::instance()->add_note(parse_tree.begin()->value,
                                   name, note, long_text);
}

void OptionParser::document_hide() const {
    DocStore::instance()->hide(parse_tree.begin()->value);
}

bool OptionParser::dry_run() const {
    return dry_run_;
}

bool OptionParser::help_mode() const {
    return help_mode_;
}

const ParseTree *OptionParser::get_parse_tree() {
    return &parse_tree;
}<|MERGE_RESOLUTION|>--- conflicted
+++ resolved
@@ -22,6 +22,7 @@
 class Labels;
 class LandmarkGraph;
 class MergeStrategy;
+class OpenListFactory;
 class SearchEngine;
 class ShrinkStrategy;
 class Synergy;
@@ -84,19 +85,11 @@
     get_help_templ<ScalarEvaluator *>(pt);
     get_help_templ<Synergy *>(pt);
     get_help_templ<LandmarkGraph *>(pt);
-<<<<<<< HEAD
-    get_help_templ<shared_ptr<OpenListFactory> >(pt);
-    get_help_templ<shared_ptr<MergeStrategy> >(pt);
-    get_help_templ<shared_ptr<ShrinkStrategy> >(pt);
-    get_help_templ<shared_ptr<Labels> >(pt);
-=======
-    Plugin<OpenList<int>>::register_open_lists();
-    get_help_templ<OpenList<int> *>(pt);
+    get_help_templ<shared_ptr<OpenListFactory>>(pt);
     get_help_templ<shared_ptr<MergeStrategy>>(pt);
     get_help_templ<shared_ptr<ShrinkStrategy>>(pt);
     get_help_templ<shared_ptr<Labels>>(pt);
     get_help_templ<shared_ptr<OperatorCounting::ConstraintGenerator>>(pt);
->>>>>>> b908d97a
 }
 
 template<typename T>
@@ -118,19 +111,11 @@
     get_full_help_templ<ScalarEvaluator *>();
     get_full_help_templ<Synergy *>();
     get_full_help_templ<LandmarkGraph *>();
-<<<<<<< HEAD
-    get_full_help_templ<shared_ptr<OpenListFactory> >();
-    get_full_help_templ<shared_ptr<MergeStrategy> >();
-    get_full_help_templ<shared_ptr<ShrinkStrategy> >();
-    get_full_help_templ<shared_ptr<Labels> >();
-=======
-    Plugin<OpenList<int>>::register_open_lists();
-    get_full_help_templ<OpenList<int> *>();
+    get_full_help_templ<shared_ptr<OpenListFactory>>();
     get_full_help_templ<shared_ptr<MergeStrategy>>();
     get_full_help_templ<shared_ptr<ShrinkStrategy>>();
     get_full_help_templ<shared_ptr<Labels>>();
     get_full_help_templ<shared_ptr<OperatorCounting::ConstraintGenerator>>();
->>>>>>> b908d97a
 }
 
 
