--- conflicted
+++ resolved
@@ -47,16 +47,6 @@
       transition_systems(move(transition_systems)),
       mas_representations(move(mas_representations)),
       distances(move(distances)),
-<<<<<<< HEAD
-      unsolvable_index(-1),
-      num_active_entries(this->transition_systems.size()),
-      ignore_representation(false) {
-    for (size_t i = 0; i < this->transition_systems.size(); ++i) {
-        compute_distances_and_prune(i, verbosity);
-        if (finalize_if_unsolvable && !this->transition_systems[i]->is_solvable()) {
-            unsolvable_index = i;
-            break;
-=======
       compute_init_distances(compute_init_distances),
       compute_goal_distances(compute_goal_distances),
       num_active_entries(this->transition_systems.size()) {
@@ -64,7 +54,6 @@
         if (compute_init_distances || compute_goal_distances) {
             this->distances[index]->compute_distances(
                 compute_init_distances, compute_goal_distances, verbosity);
->>>>>>> 28e683c2
         }
         assert(is_component_valid(index));
     }
@@ -75,15 +64,9 @@
       transition_systems(move(other.transition_systems)),
       mas_representations(move(other.mas_representations)),
       distances(move(other.distances)),
-<<<<<<< HEAD
-      unsolvable_index(move(other.unsolvable_index)),
-      num_active_entries(move(other.num_active_entries)),
-      ignore_representation(move(other.ignore_representation)) {
-=======
       compute_init_distances(move(other.compute_init_distances)),
       compute_goal_distances(move(other.compute_goal_distances)),
       num_active_entries(move(other.num_active_entries)) {
->>>>>>> 28e683c2
     /*
       This is just a default move constructor. Unfortunately Visual
       Studio does not support "= default" for move construction or
@@ -116,18 +99,10 @@
         state_equivalence_relation, abstraction_mapping, verbosity);
     if (compute_init_distances || compute_goal_distances) {
         distances[index]->apply_abstraction(
-<<<<<<< HEAD
-            state_equivalence_relation, verbosity);
-        if (!ignore_representation) {
-            mas_representations[index]->apply_abstraction_to_lookup_table(
-                abstraction_mapping);
-        }
-=======
             state_equivalence_relation,
             compute_init_distances,
             compute_goal_distances,
             verbosity);
->>>>>>> 28e683c2
     }
     mas_representations[index]->apply_abstraction_to_lookup_table(
         abstraction_mapping);
@@ -140,9 +115,9 @@
 
 void FactoredTransitionSystem::assert_index_valid(int index) const {
     assert(utils::in_bounds(index, transition_systems));
-    assert(ignore_representation || utils::in_bounds(index, mas_representations));
+    assert(utils::in_bounds(index, mas_representations));
     assert(utils::in_bounds(index, distances));
-    if (!(transition_systems[index] && (ignore_representation || mas_representations[index]) && distances[index]) &&
+    if (!(transition_systems[index] && mas_representations[index] && distances[index]) &&
         !(!transition_systems[index] && !mas_representations[index] && !distances[index])) {
         cerr << "Factor at index is in an inconsistent state!" << endl;
         utils::exit_with(utils::ExitCode::CRITICAL_ERROR);
@@ -196,14 +171,12 @@
     distances[index2] = nullptr;
     transition_systems[index1] = nullptr;
     transition_systems[index2] = nullptr;
-    if (!ignore_representation) {
-        mas_representations.push_back(
-            utils::make_unique_ptr<MergeAndShrinkRepresentationMerge>(
-                move(mas_representations[index1]),
-                move(mas_representations[index2])));
-        mas_representations[index1] = nullptr;
-        mas_representations[index2] = nullptr;
-    }
+    mas_representations.push_back(
+        utils::make_unique_ptr<MergeAndShrinkRepresentationMerge>(
+            move(mas_representations[index1]),
+            move(mas_representations[index2])));
+    mas_representations[index1] = nullptr;
+    mas_representations[index2] = nullptr;
     const TransitionSystem &new_ts = *transition_systems.back();
     distances.push_back(utils::make_unique_ptr<Distances>(new_ts));
     int new_index = transition_systems.size() - 1;
@@ -247,35 +220,4 @@
     assert_index_valid(index);
     return transition_systems[index] != nullptr;
 }
-
-int FactoredTransitionSystem::copy_factor_without_representation(int index) {
-    assert_index_valid(index);
-    int new_index = transition_systems.size();
-    transition_systems.push_back(
-        utils::make_unique_ptr<TransitionSystem>(*transition_systems[index]));
-    distances.push_back(utils::make_unique_ptr<Distances>(*transition_systems.back(),
-                                                          *distances[index]));
-    ++num_active_entries;
-    ignore_representation = true;
-    return new_index;
-}
-
-void FactoredTransitionSystem::delete_last_three_entries() {
-    assert(ignore_representation);
-    int last_index = transition_systems.size() - 1;
-    transition_systems[last_index] = nullptr;
-    transition_systems.pop_back();
-    assert(!transition_systems.back());
-    transition_systems.pop_back();
-    assert(!transition_systems.back());
-    transition_systems.pop_back();
-    distances[last_index] = nullptr;
-    distances.pop_back();
-    assert(!distances.back());
-    distances.pop_back();
-    assert(!distances.back());
-    distances.pop_back();
-    --num_active_entries;
-    ignore_representation = false;
-}
 }