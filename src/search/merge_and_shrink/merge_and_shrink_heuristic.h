#ifndef MERGE_AND_SHRINK_MERGE_AND_SHRINK_HEURISTIC_H
#define MERGE_AND_SHRINK_MERGE_AND_SHRINK_HEURISTIC_H

#include "../heuristic.h"

#include <memory>

namespace utils {
class Timer;
}

namespace merge_and_shrink {
class FactoredTransitionSystem;
class LabelReduction;
class MergeAndShrinkRepresentation;
class MergeStrategyFactory;
class ShrinkStrategy;
class TransitionSystem;
enum class Verbosity;

class MergeAndShrinkHeuristic : public Heuristic {
    // TODO: when the option parser supports it, the following should become
    // unique pointers.
    std::shared_ptr<MergeStrategyFactory> merge_strategy_factory;
    std::shared_ptr<ShrinkStrategy> shrink_strategy;
    std::shared_ptr<LabelReduction> label_reduction;

    // Options for shrinking
    // Hard limit: the maximum size of a transition system at any point.
    const int max_states;
    // Hard limit: the maximum size of a transition system before being merged.
    const int max_states_before_merge;
    /* A soft limit for triggering shrinking even if the hard limits
       max_states and max_states_before_merge are not violated. */
    const int shrink_threshold_before_merge;

    const Verbosity verbosity;
    long starting_peak_memory;
<<<<<<< HEAD
    std::unique_ptr<FactoredTransitionSystem> fts;

    void build_transition_system(const utils::Timer &timer);
    std::pair<bool, bool> shrink_before_merge(int index1, int index2);
=======
    // The final merge-and-shrink representation, storing goal distances.
    std::unique_ptr<MergeAndShrinkRepresentation> mas_representation;

    std::pair<bool, bool> shrink_before_merge(
        FactoredTransitionSystem &fts, int index1, int index2);
    void build(const utils::Timer &timer);

>>>>>>> a19c60a7
    void report_peak_memory_delta(bool final = false) const;
    void dump_options() const;
    void warn_on_unusual_options() const;
protected:
    virtual int compute_heuristic(const GlobalState &global_state) override;
public:
    explicit MergeAndShrinkHeuristic(const options::Options &opts);
    virtual ~MergeAndShrinkHeuristic() override = default;
    static void add_shrink_limit_options_to_parser(options::OptionParser &parser);
    static void handle_shrink_limit_options_defaults(options::Options &opts);
};
}

#endif<|MERGE_RESOLUTION|>--- conflicted
+++ resolved
@@ -36,12 +36,6 @@
 
     const Verbosity verbosity;
     long starting_peak_memory;
-<<<<<<< HEAD
-    std::unique_ptr<FactoredTransitionSystem> fts;
-
-    void build_transition_system(const utils::Timer &timer);
-    std::pair<bool, bool> shrink_before_merge(int index1, int index2);
-=======
     // The final merge-and-shrink representation, storing goal distances.
     std::unique_ptr<MergeAndShrinkRepresentation> mas_representation;
 
@@ -49,7 +43,6 @@
         FactoredTransitionSystem &fts, int index1, int index2);
     void build(const utils::Timer &timer);
 
->>>>>>> a19c60a7
     void report_peak_memory_delta(bool final = false) const;
     void dump_options() const;
     void warn_on_unusual_options() const;
