#ifndef MERGE_AND_SHRINK_MERGE_AND_SHRINK_HEURISTIC_H
#define MERGE_AND_SHRINK_MERGE_AND_SHRINK_HEURISTIC_H

#include "../heuristic.h"

#include <memory>

namespace utils {
class Timer;
}

namespace merge_and_shrink {
class FactorScoringFunction;
class FactoredTransitionSystem;
class LabelReduction;
class MergeAndShrinkRepresentation;
class MergeStrategyFactory;
class ShrinkStrategy;
class TransitionSystem;
enum class Verbosity;

enum class PartialMASMethod {
    None,
    Single,
    Maximum
};

class MergeAndShrinkHeuristic : public Heuristic {
    // TODO: when the option parser supports it, the following should become
    // unique pointers.
    std::shared_ptr<MergeStrategyFactory> merge_strategy_factory;
    std::shared_ptr<ShrinkStrategy> shrink_strategy;
    std::shared_ptr<LabelReduction> label_reduction;

    // Options for shrinking
    // Hard limit: the maximum size of a transition system at any point.
    const int max_states;
    // Hard limit: the maximum size of a transition system before being merged.
    const int max_states_before_merge;
    /* A soft limit for triggering shrinking even if the hard limits
       max_states and max_states_before_merge are not violated. */
    const int shrink_threshold_before_merge;

    // Options for pruning
    const bool prune_unreachable_states;
    const bool prune_irrelevant_states;

    const Verbosity verbosity;

    // Options related to computing partial abstractions
    const double max_time;
    const int num_transitions_to_abort;
    const PartialMASMethod partial_mas_method;
    std::vector<std::shared_ptr<FactorScoringFunction>> factor_scoring_functions;

    long starting_peak_memory;
    // The final merge-and-shrink representations, storing goal distances.
    std::vector<std::unique_ptr<MergeAndShrinkRepresentation>> mas_representations;

    bool ran_out_of_time(const utils::Timer &timer) const;
    bool too_many_transitions(int num_transitions) const;
    int find_best_factor(const FactoredTransitionSystem &fts) const;
    void finalize_factor(FactoredTransitionSystem &fts, int index);
<<<<<<< HEAD
    void finalize(FactoredTransitionSystem &fts);
    int prune_atomic(FactoredTransitionSystem &fts) const;
=======
    int prune_fts(FactoredTransitionSystem &fts, const utils::Timer &timer) const;
>>>>>>> 3c791ded
    int main_loop(FactoredTransitionSystem &fts, const utils::Timer &timer);
    void build(const utils::Timer &timer);

    void report_peak_memory_delta(bool final = false) const;
    void dump_options() const;
    void warn_on_unusual_options() const;
protected:
    virtual int compute_heuristic(const GlobalState &global_state) override;
public:
    explicit MergeAndShrinkHeuristic(const options::Options &opts);
    virtual ~MergeAndShrinkHeuristic() override = default;
    static void add_shrink_limit_options_to_parser(options::OptionParser &parser);
    static void handle_shrink_limit_options_defaults(options::Options &opts);
};
}

#endif<|MERGE_RESOLUTION|>--- conflicted
+++ resolved
@@ -61,12 +61,8 @@
     bool too_many_transitions(int num_transitions) const;
     int find_best_factor(const FactoredTransitionSystem &fts) const;
     void finalize_factor(FactoredTransitionSystem &fts, int index);
-<<<<<<< HEAD
     void finalize(FactoredTransitionSystem &fts);
-    int prune_atomic(FactoredTransitionSystem &fts) const;
-=======
     int prune_fts(FactoredTransitionSystem &fts, const utils::Timer &timer) const;
->>>>>>> 3c791ded
     int main_loop(FactoredTransitionSystem &fts, const utils::Timer &timer);
     void build(const utils::Timer &timer);
 
