#ifndef MERGE_AND_SHRINK_MERGE_AND_SHRINK_REPRESENTATION_H
#define MERGE_AND_SHRINK_MERGE_AND_SHRINK_REPRESENTATION_H

#include <memory>
#include <vector>
#include <unordered_map>

#include "../unsolvability/cudd_interface.h"

class State;

namespace utils {
class LogProxy;
}

namespace merge_and_shrink {
class Distances;
class MergeAndShrinkRepresentation {
protected:
    int domain_size;

public:
    explicit MergeAndShrinkRepresentation(int domain_size);
    virtual ~MergeAndShrinkRepresentation() = 0;

    int get_domain_size() const;

    // Store distances instead of abstract state numbers.
    virtual void set_distances(const Distances &) = 0;
    virtual void apply_abstraction_to_lookup_table(
        const std::vector<int> &abstraction_mapping) = 0;
    /*
      Return the value that state is mapped to. This is either an abstract
      state (if set_distances has not been called) or a distance (if it has).
      If the represented function is not total, the returned value is DEAD_END
      if the abstract state is PRUNED_STATE or if the (distance) value is INF.
    */
    virtual int get_value(const State &state) const = 0;
    /* Return true iff the represented function is total, i.e., does not map
       to PRUNED_STATE. */
    virtual bool is_total() const = 0;
<<<<<<< HEAD
    virtual void dump() const = 0;
    virtual void get_bdds(CuddManager *manager, std::unordered_map<int, CuddBDD> &bdd_for_val) = 0;
    virtual CuddBDD* get_deadend_bdd(
                CuddManager *manager, std::unordered_map<int, CuddBDD> &bdd_for_val, bool first) = 0;
    virtual void fill_varorder(std::vector<int> &varorder) = 0;
=======
    virtual void dump(utils::LogProxy &log) const = 0;
>>>>>>> e907baf9
};


class MergeAndShrinkRepresentationLeaf : public MergeAndShrinkRepresentation {
    const int var_id;

    std::vector<int> lookup_table;
public:
    MergeAndShrinkRepresentationLeaf(int var_id, int domain_size);
    virtual ~MergeAndShrinkRepresentationLeaf() = default;

    virtual void set_distances(const Distances &) override;
    virtual void apply_abstraction_to_lookup_table(
        const std::vector<int> &abstraction_mapping) override;
    virtual int get_value(const State &state) const override;
    virtual bool is_total() const override;
<<<<<<< HEAD
    virtual void dump() const override;
    virtual void get_bdds(CuddManager *manager, std::unordered_map<int, CuddBDD> &bdd_for_val);
    virtual CuddBDD* get_deadend_bdd(
                CuddManager *manager, std::unordered_map<int, CuddBDD> &bdd_for_val, bool first);
    virtual void fill_varorder(std::vector<int> &varorder);
=======
    virtual void dump(utils::LogProxy &log) const override;
>>>>>>> e907baf9
};


class MergeAndShrinkRepresentationMerge : public MergeAndShrinkRepresentation {
    std::unique_ptr<MergeAndShrinkRepresentation> left_child;
    std::unique_ptr<MergeAndShrinkRepresentation> right_child;
    std::vector<std::vector<int>> lookup_table;
public:
    MergeAndShrinkRepresentationMerge(
        std::unique_ptr<MergeAndShrinkRepresentation> left_child,
        std::unique_ptr<MergeAndShrinkRepresentation> right_child);
    virtual ~MergeAndShrinkRepresentationMerge() = default;

    virtual void set_distances(const Distances &distances) override;
    virtual void apply_abstraction_to_lookup_table(
        const std::vector<int> &abstraction_mapping) override;
    virtual int get_value(const State &state) const override;
    virtual bool is_total() const override;
<<<<<<< HEAD
    virtual void dump() const override;
    virtual void get_bdds(CuddManager *manager, std::unordered_map<int, CuddBDD> &bdd_for_val);
    virtual CuddBDD* get_deadend_bdd(
                CuddManager *manager, std::unordered_map<int, CuddBDD> &bdd_for_val, bool first);
    virtual void fill_varorder(std::vector<int> &varorder);
=======
    virtual void dump(utils::LogProxy &log) const override;
>>>>>>> e907baf9
};
}

#endif<|MERGE_RESOLUTION|>--- conflicted
+++ resolved
@@ -39,15 +39,11 @@
     /* Return true iff the represented function is total, i.e., does not map
        to PRUNED_STATE. */
     virtual bool is_total() const = 0;
-<<<<<<< HEAD
-    virtual void dump() const = 0;
+    virtual void dump(utils::LogProxy &log) const = 0;
     virtual void get_bdds(CuddManager *manager, std::unordered_map<int, CuddBDD> &bdd_for_val) = 0;
     virtual CuddBDD* get_deadend_bdd(
                 CuddManager *manager, std::unordered_map<int, CuddBDD> &bdd_for_val, bool first) = 0;
     virtual void fill_varorder(std::vector<int> &varorder) = 0;
-=======
-    virtual void dump(utils::LogProxy &log) const = 0;
->>>>>>> e907baf9
 };
 
 
@@ -64,15 +60,11 @@
         const std::vector<int> &abstraction_mapping) override;
     virtual int get_value(const State &state) const override;
     virtual bool is_total() const override;
-<<<<<<< HEAD
-    virtual void dump() const override;
+    virtual void dump(utils::LogProxy &log) const override;
     virtual void get_bdds(CuddManager *manager, std::unordered_map<int, CuddBDD> &bdd_for_val);
     virtual CuddBDD* get_deadend_bdd(
                 CuddManager *manager, std::unordered_map<int, CuddBDD> &bdd_for_val, bool first);
     virtual void fill_varorder(std::vector<int> &varorder);
-=======
-    virtual void dump(utils::LogProxy &log) const override;
->>>>>>> e907baf9
 };
 
 
@@ -91,15 +83,11 @@
         const std::vector<int> &abstraction_mapping) override;
     virtual int get_value(const State &state) const override;
     virtual bool is_total() const override;
-<<<<<<< HEAD
-    virtual void dump() const override;
+    virtual void dump(utils::LogProxy &log) const override;
     virtual void get_bdds(CuddManager *manager, std::unordered_map<int, CuddBDD> &bdd_for_val);
     virtual CuddBDD* get_deadend_bdd(
                 CuddManager *manager, std::unordered_map<int, CuddBDD> &bdd_for_val, bool first);
     virtual void fill_varorder(std::vector<int> &varorder);
-=======
-    virtual void dump(utils::LogProxy &log) const override;
->>>>>>> e907baf9
 };
 }
 
