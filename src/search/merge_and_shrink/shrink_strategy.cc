#include "shrink_strategy.h"

#include "transition_system.h"

#include "../option_parser.h"

#include <cassert>
#include <cmath>
#include <iostream>
#include <vector>
using namespace std;
using namespace __gnu_cxx;


ShrinkStrategy::ShrinkStrategy(const Options &opts)
    : max_states(opts.get<int>("max_states")),
      max_states_before_merge(opts.get<int>("max_states_before_merge")) {
    assert(max_states_before_merge > 0);
    assert(max_states >= max_states_before_merge);
}

ShrinkStrategy::~ShrinkStrategy() {
}

void ShrinkStrategy::dump_options() const {
    cout << "Shrink strategy: " << name() << endl;
    cout << "Transition system size limit: " << max_states << endl
         << "Transition system size limit right before merge: "
         << max_states_before_merge << endl;
    dump_strategy_specific_options();
}

void ShrinkStrategy::dump_strategy_specific_options() const {
    // Default implementation does nothing.
}

bool ShrinkStrategy::must_shrink(
    const TransitionSystem &abs, int threshold, bool force) const {
    assert(threshold >= 1);
    assert(abs.is_solvable());
    int num_states = abs.size();
    if (num_states > threshold) {
        cout << abs.tag() << "shrink from size " << num_states
             << " (threshold: " << threshold << ")" << endl;
        return true;
    }
    if (force) {
        cout << abs.tag()
             << "shrink forced to prune unreachable/irrelevant states" << endl;
        return true;
    }
    return false;
}

pair<size_t, size_t> ShrinkStrategy::compute_shrink_sizes(
    size_t size1, size_t size2) const {
    // Bound both sizes by max allowed size before merge.
    size_t max_before_merge = max_states_before_merge;
    size_t new_size1 = min(size1, max_before_merge);
    size_t new_size2 = min(size2, max_before_merge);

    // Check if product would exceed max allowed size.
    // Use division instead of multiplication to avoid overflow.
    if (max_states / new_size1 < new_size2) {
        size_t balanced_size = size_t(sqrt(max_states));

        if (new_size1 <= balanced_size) {
            // Size of the first transition system is small enough. Use whatever
            // is left for the second transition system.
            new_size2 = max_states / new_size1;
        } else if (new_size2 <= balanced_size) {
            // Inverted case as before.
            new_size1 = max_states / new_size2;
        } else {
            // Both transition systems are too big. We set both target sizes
            // to balanced_size. An alternative would be to set one to
            // N1 = balanced_size and the other to N2 = max_states /
            // balanced_size, to get closer to the allowed maximum.
            // However, this would make little difference (N2 would
            // always be N1, N1 + 1 or N1 + 2), and our solution has the
            // advantage of treating the transition systems symmetrically.
            new_size1 = balanced_size;
            new_size2 = balanced_size;
        }
    }
    assert(new_size1 <= size1 && new_size2 <= size2);
    assert(static_cast<int>(new_size1) <= max_states_before_merge);
    assert(static_cast<int>(new_size2) <= max_states_before_merge);
    assert(static_cast<int>(new_size1 * new_size2) <= max_states);
    return make_pair(new_size1, new_size2);
}

<<<<<<< HEAD
void ShrinkStrategy::shrink_before_merge(Abstraction &abs1, Abstraction &abs2) {
=======
void ShrinkStrategy::shrink_atomic(TransitionSystem & /*abs*/) {
    // Default implemention does nothing.
}

void ShrinkStrategy::shrink_before_merge(TransitionSystem &abs1, TransitionSystem &abs2) {
>>>>>>> 9a9b2b93
    pair<size_t, size_t> new_sizes = compute_shrink_sizes(
        abs1.size(), abs2.size());
    size_t new_size1 = new_sizes.first;
    size_t new_size2 = new_sizes.second;

    if (new_size2 != abs2.size()) {
        shrink(abs2, new_size2);
    }

    if (new_size1 != abs1.size()) {
        shrink(abs1, new_size1);
    }
}

/*
  TODO: I think we could get a nicer division of responsibilities if
  this method were part of the transition system class. The shrink
  strategies would then return generate an equivalence class
  ("collapsed_groups") and not modify the transition system, which would be
  passed as const.
 */

void ShrinkStrategy::apply(
    TransitionSystem &abs,
    EquivalenceRelation &equivalence_relation,
    int target) const {
    // TODO: We currently violate this; see issue250
    //assert(equivalence_relation.size() <= target);
    abs.apply_abstraction(equivalence_relation);
    cout << abs.tag() << "size after shrink " << abs.size()
         << ", target " << target << endl;
    //assert(abs.size() <= target);
}

void ShrinkStrategy::add_options_to_parser(OptionParser &parser) {
    // TODO: better documentation what each parameter does
    parser.add_option<int>(
        "max_states",
        "maximum transition system size", "-1");
    parser.add_option<int>(
        "max_states_before_merge",
        "maximum transition system size for factors of synchronized product", "-1");
}

void ShrinkStrategy::handle_option_defaults(Options &opts) {
    int max_states = opts.get<int>("max_states");
    int max_states_before_merge = opts.get<int>("max_states_before_merge");
    if (max_states == -1 && max_states_before_merge == -1) {
        // None of the two options specified: set default limit.
        max_states = 50000;
    }

    // If exactly one of the max_states options has been set, set the other
    // so that it imposes no further limits.
    if (max_states_before_merge == -1) {
        max_states_before_merge = max_states;
    } else if (max_states == -1) {
        int n = max_states_before_merge;
        max_states = n * n;
        if (max_states < 0 || max_states / n != n)         // overflow
            max_states = numeric_limits<int>::max();
    }

    if (max_states_before_merge > max_states) {
        cerr << "warning: max_states_before_merge exceeds max_states, "
             << "correcting." << endl;
        max_states_before_merge = max_states;
    }

    if (max_states < 1) {
        cerr << "error: transition system size must be at least 1" << endl;
        exit_with(EXIT_INPUT_ERROR);
    }

    if (max_states_before_merge < 1) {
        cerr << "error: transition system size before merge must be at least 1"
             << endl;
        exit_with(EXIT_INPUT_ERROR);
    }

    opts.set<int>("max_states", max_states);
    opts.set<int>("max_states_before_merge", max_states_before_merge);
}<|MERGE_RESOLUTION|>--- conflicted
+++ resolved
@@ -90,15 +90,7 @@
     return make_pair(new_size1, new_size2);
 }
 
-<<<<<<< HEAD
-void ShrinkStrategy::shrink_before_merge(Abstraction &abs1, Abstraction &abs2) {
-=======
-void ShrinkStrategy::shrink_atomic(TransitionSystem & /*abs*/) {
-    // Default implemention does nothing.
-}
-
 void ShrinkStrategy::shrink_before_merge(TransitionSystem &abs1, TransitionSystem &abs2) {
->>>>>>> 9a9b2b93
     pair<size_t, size_t> new_sizes = compute_shrink_sizes(
         abs1.size(), abs2.size());
     size_t new_size1 = new_sizes.first;
