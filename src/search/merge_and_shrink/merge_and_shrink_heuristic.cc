--- conflicted
+++ resolved
@@ -26,14 +26,9 @@
 namespace merge_and_shrink {
 MergeAndShrinkHeuristic::MergeAndShrinkHeuristic(const options::Options &opts)
     : Heuristic(opts),
-<<<<<<< HEAD
-      verbosity(opts.get<utils::Verbosity>("verbosity")),
-      bdd(nullptr), deadends_shown_dead(false) {
-    utils::g_log << "Initializing merge-and-shrink heuristic..." << endl;
-=======
+
       log(utils::get_log_from_options(opts)) {
     log << "Initializing merge-and-shrink heuristic..." << endl;
->>>>>>> e907baf9
     MergeAndShrinkAlgorithm algorithm(opts);
     FactoredTransitionSystem fts = algorithm.build_factored_transition_system(task_proxy);
     extract_factors(fts);
