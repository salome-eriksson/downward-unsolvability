--- conflicted
+++ resolved
@@ -135,13 +135,7 @@
         }
 
         TransitionSystem *new_transition_system = new CompositeTransitionSystem(
-<<<<<<< HEAD
-                    labels,
-                    transition_system,
-                    other_transition_system);
-=======
             labels, transition_system, other_transition_system);
->>>>>>> 7eeebfc9
 
         transition_system->release_memory();
         other_transition_system->release_memory();
