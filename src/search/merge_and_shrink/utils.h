--- conflicted
+++ resolved
@@ -1,7 +1,6 @@
 #ifndef MERGE_AND_SHRINK_UTILS_H
 #define MERGE_AND_SHRINK_UTILS_H
 
-#include <memory>
 #include <vector>
 
 namespace merge_and_shrink {
@@ -44,7 +43,8 @@
     const ShrinkStrategy &shrink_strategy,
     Verbosity verbosity);
 
-<<<<<<< HEAD
+extern bool is_goal_relevant(const TransitionSystem &ts);
+
 /*
   This method copies the entries given via ts_index1 and ts_index2, shrinks
   them according to the usual rules (i.e. by using compute_shrink_sizes and
@@ -61,9 +61,6 @@
     int max_states,
     int max_states_before_merge,
     int shrink_threshold_before_merge);
-=======
-extern bool is_goal_relevant(const TransitionSystem &ts);
->>>>>>> e4d44ea6
 }
 
 #endif