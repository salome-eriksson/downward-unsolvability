#ifndef MERGE_AND_SHRINK_UTILS_H
#define MERGE_AND_SHRINK_UTILS_H

#include "types.h"

#include <memory>
#include <vector>

namespace merge_and_shrink {
class FactoredTransitionSystem;
class ShrinkStrategy;
class TransitionSystem;

/*
  Determine if any of the two factors at indices index1 and index2 must be
<<<<<<< HEAD
  shrunk according to the given size limits (max_states*), or if shrinking
  should be triggered nevertheless (shrink_treshold_before_merge). See
  compute_shrink_sizes for a detailed description of how target sizes are
  computed. If shrinking is triggered, apply the abstraction to the two factors
=======
  shrunk according to the given size limits max_states* and
  shrink_treshold_before_merge: before merging, the factors may have at most
  max_states_before_merge states, and their product may hae at most
  max_states_after_merge states. If the size of a factor is below
  shrink_treshold_before_merge, shrinking is triggered with the current size
  of the factor as the target, to allow exploiting perfect shrink opportunities.

  If shrinking is triggered, apply the abstraction to the two factors
>>>>>>> 20eb9d27
  within the factored transition system. Return true iff at least one of the
  factors was shrunk.
*/
extern bool shrink_before_merge_step(
    FactoredTransitionSystem &fts,
    int index1,
    int index2,
    int max_states,
    int max_states_before_merge,
    int shrink_threshold_before_merge,
    const ShrinkStrategy &shrink_strategy,
    Verbosity verbosity);

/*
  Prune unreachable and/or irrelevant states of the factor at index. This
  requires that init and/or goal distances have been computed accordingly.
  Return true iff any states have been pruned.

  TODO: maybe this functionality belongs to a new class PruneStrategy.
*/
extern bool prune_step(
    FactoredTransitionSystem &fts,
    int index,
    bool prune_unreachable_states,
    bool prune_irrelevant_states,
    Verbosity verbosity);

/*
  Compute the abstraction mapping based on the given state equivalence
  relation.
*/
extern std::vector<int> compute_abstraction_mapping(
    int num_states,
    const StateEquivalenceRelation &equivalence_relation);

extern bool is_goal_relevant(const TransitionSystem &ts);

/*
  Copy the two transition systems at the given indices, possibly shrink them
  according to the same rules as merge-and-shrink does, and return their
  product.
*/
extern std::unique_ptr<TransitionSystem> shrink_before_merge_externally(
    const FactoredTransitionSystem &fts,
    int index1,
    int index2,
    const ShrinkStrategy &shrink_strategy,
    int max_states,
    int max_states_before_merge,
    int shrink_threshold_before_merge);
}

#endif<|MERGE_RESOLUTION|>--- conflicted
+++ resolved
@@ -13,12 +13,6 @@
 
 /*
   Determine if any of the two factors at indices index1 and index2 must be
-<<<<<<< HEAD
-  shrunk according to the given size limits (max_states*), or if shrinking
-  should be triggered nevertheless (shrink_treshold_before_merge). See
-  compute_shrink_sizes for a detailed description of how target sizes are
-  computed. If shrinking is triggered, apply the abstraction to the two factors
-=======
   shrunk according to the given size limits max_states* and
   shrink_treshold_before_merge: before merging, the factors may have at most
   max_states_before_merge states, and their product may hae at most
@@ -27,7 +21,6 @@
   of the factor as the target, to allow exploiting perfect shrink opportunities.
 
   If shrinking is triggered, apply the abstraction to the two factors
->>>>>>> 20eb9d27
   within the factored transition system. Return true iff at least one of the
   factors was shrunk.
 */
