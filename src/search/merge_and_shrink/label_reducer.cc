--- conflicted
+++ resolved
@@ -182,19 +182,14 @@
         if (!ts || ts == transition_system) {
             continue;
         }
-<<<<<<< HEAD
-        //if (!transition_system->is_normalized()) {
-        //    transition_system->normalize();
-=======
-        if (!ts->is_normalized()) {
-            ts->normalize();
->>>>>>> c2fe17db
+        //if (!ts->is_normalized()) {
+        //    ts->normalize();
             if (local_equivalence_relations[i]) {
                 delete local_equivalence_relations[i];
                 local_equivalence_relations[i] = 0;
             }
         //}
-        if (!transition_system->is_normalized()) {
+        if (!ts->is_normalized()) {
             exit_with(EXIT_CRITICAL_ERROR);
         }
         //cout << transition_system->tag();
@@ -203,12 +198,8 @@
             local_equivalence_relations[i] = ts->compute_local_equivalence_relation();
         } else {
             //cout << "use cached local equivalence relation" << endl;
-<<<<<<< HEAD
-            if (!transition_system->is_normalized())
+            if (!ts->is_normalized())
                 exit_with(EXIT_CRITICAL_ERROR);
-=======
-            assert(ts->is_normalized());
->>>>>>> c2fe17db
         }
         relation->refine(*local_equivalence_relations[i]);
     }
