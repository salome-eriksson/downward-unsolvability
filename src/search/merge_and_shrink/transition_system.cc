--- conflicted
+++ resolved
@@ -75,46 +75,6 @@
     return label->get_cost();
 }
 
-<<<<<<< HEAD
-const vector<Transition> &TransitionSystem::get_transitions_for_label(int label_no) const {
-    return transitions_by_label[label_no];
-}
-
-int TransitionSystem::get_num_labels() const {
-    return labels->get_size();
-}
-
-void TransitionSystem::compute_label_ranks(vector<int> &label_ranks) const {
-    // transition system needs to be normalized when considering labels and their
-    // transitions
-    if (!is_normalized()) {
-        exit_with(EXIT_CRITICAL_ERROR);
-    }
-    // distances must be computed
-    if (!(are_distances_computed())) {
-        exit_with(EXIT_CRITICAL_ERROR);
-    }
-    assert(label_ranks.empty());
-    label_ranks.reserve(transitions_by_label.size());
-    for (size_t label_no = 0; label_no < transitions_by_label.size(); ++label_no) {
-        if (relevant_labels[label_no]) {
-            const vector<Transition> &transitions = transitions_by_label[label_no];
-            int label_rank = INF;
-            for (size_t i = 0; i < transitions.size(); ++i) {
-                const Transition &t = transitions[i];
-                label_rank = min(label_rank, goal_distances[t.target]);
-            }
-            // relevant labels with no transitions have a rank of infinity (they
-            // block snychronization)
-            label_ranks.push_back(label_rank);
-        } else {
-            label_ranks.push_back(-1);
-        }
-    }
-}
-
-=======
->>>>>>> 0f5d660d
 void TransitionSystem::discard_states(const vector<bool> &to_be_pruned_states) {
     assert(int(to_be_pruned_states.size()) == num_states);
     vector<slist<AbstractStateRef> > equivalence_relation;
@@ -674,7 +634,298 @@
     }
 }
 
-<<<<<<< HEAD
+void TransitionSystem::apply_abstraction(
+    vector<slist<AbstractStateRef> > &collapsed_groups) {
+    /* Note on how this method interacts with the distance information
+       (init_distances and goal_distances): if no two states with
+       different g or h values are combined by the abstraction (i.e.,
+       if the abstraction is "f-preserving", then this method makes
+       sure sure that distance information is preserved.
+
+       This is important because one of the (indirect) callers of this
+       method is the distance computation code, which uses it in a
+       somewhat roundabout way to get rid of irrelevant and
+       unreachable states. That caller will always give us an
+       f-preserving abstraction.
+
+       When called with a non-f-preserving abstraction, distance
+       information is cleared as a side effect. In most cases we won't
+       actually need it any more at this point anyway, so it is no
+       great loss.
+
+       Still, it might be good if we could find a way to perform the
+       unreachability and relevance pruning that didn't introduce such
+       tight coupling between the distance computation and transition system
+       code. It would probably also a good idea to do the
+       unreachability/relevance pruning as early as possible, e.g.
+       right after construction.
+     */
+
+    // transition system must have been normalized if any labels have been reduced
+    // before. Note that we do *not* require transitions to be sorted (thus
+    // not asserting is_normalized()), because shrink can indirectly be called
+    // from the distances computation, which is done for the final transition system
+    // which on its turn may not be normalized at that time.
+    assert(num_labels == labels->get_size());
+    // distances must have been computed before
+    assert(are_distances_computed());
+
+    cout << tag() << "applying abstraction (" << get_size()
+         << " to " << collapsed_groups.size() << " states)" << endl;
+
+    typedef slist<AbstractStateRef> Group;
+
+    vector<int> abstraction_mapping(num_states, PRUNED_STATE);
+
+    for (size_t group_no = 0; group_no < collapsed_groups.size(); ++group_no) {
+        Group &group = collapsed_groups[group_no];
+        for (Group::iterator pos = group.begin(); pos != group.end(); ++pos) {
+            AbstractStateRef state = *pos;
+            assert(abstraction_mapping[state] == PRUNED_STATE);
+            abstraction_mapping[state] = group_no;
+        }
+    }
+
+    int new_num_states = collapsed_groups.size();
+    vector<int> new_init_distances(new_num_states, INF);
+    vector<int> new_goal_distances(new_num_states, INF);
+    vector<bool> new_goal_states(new_num_states, false);
+
+    bool must_clear_distances = false;
+    for (AbstractStateRef new_state = 0; new_state < new_num_states; ++new_state) {
+        Group &group = collapsed_groups[new_state];
+        assert(!group.empty());
+
+        Group::iterator pos = group.begin();
+        int &new_init_dist = new_init_distances[new_state];
+        int &new_goal_dist = new_goal_distances[new_state];
+
+        new_init_dist = init_distances[*pos];
+        new_goal_dist = goal_distances[*pos];
+        new_goal_states[new_state] = goal_states[*pos];
+
+        ++pos;
+        for (; pos != group.end(); ++pos) {
+            if (init_distances[*pos] != new_init_dist) {
+                must_clear_distances = true;
+            }
+            if (goal_distances[*pos] != new_goal_dist) {
+                must_clear_distances = true;
+            }
+            if (goal_states[*pos])
+                new_goal_states[new_state] = true;
+        }
+    }
+
+    // Release memory.
+    vector<int>().swap(init_distances);
+    vector<int>().swap(goal_distances);
+    vector<bool>().swap(goal_states);
+
+    vector<vector<Transition> > new_transitions_by_label(
+        transitions_by_label.size());
+    for (int label_no = 0; label_no < num_labels; ++label_no) {
+        if (labels->is_label_reduced(label_no)) {
+            // do not consider non-leaf labels
+            continue;
+        }
+        const vector<Transition> &transitions =
+            transitions_by_label[label_no];
+        vector<Transition> &new_transitions =
+            new_transitions_by_label[label_no];
+        new_transitions.reserve(transitions.size());
+        for (size_t i = 0; i < transitions.size(); ++i) {
+            const Transition &trans = transitions[i];
+            int src = abstraction_mapping[trans.src];
+            int target = abstraction_mapping[trans.target];
+            if (src != PRUNED_STATE && target != PRUNED_STATE)
+                new_transitions.push_back(Transition(src, target));
+        }
+    }
+    vector<vector<Transition> > ().swap(transitions_by_label);
+
+    num_states = new_num_states;
+    transitions_by_label.swap(new_transitions_by_label);
+    init_distances.swap(new_init_distances);
+    goal_distances.swap(new_goal_distances);
+    goal_states.swap(new_goal_states);
+    init_state = abstraction_mapping[init_state];
+    if (init_state == PRUNED_STATE)
+        cout << tag() << "initial state pruned; task unsolvable" << endl;
+
+    apply_abstraction_to_lookup_table(abstraction_mapping);
+
+    if (must_clear_distances) {
+        cout << tag() << "simplification was not f-preserving!" << endl;
+        clear_distances();
+    }
+
+    /*
+      Observation from some experiments in the context of making transition
+      systems always be valid: including the normalize below or not
+      drastically seems to influence memory usage. Memory usage increases a
+      lot if normalizing here after every shrink. The reason for this is
+      somewhat unclear.
+    */
+
+    // TODO do not check if transitions are sorted but just assume they are not?
+    if (!are_transitions_sorted_unique()) {
+        transitions_sorted_unique = false;
+        normalize();
+    }
+
+    compute_distances_and_prune();
+}
+
+bool TransitionSystem::is_solvable() const {
+    assert(are_distances_computed());
+    return init_state != PRUNED_STATE;
+}
+
+int TransitionSystem::get_cost(const GlobalState &state) const {
+    assert(are_distances_computed());
+    int abs_state = get_abstract_state(state);
+    if (abs_state == PRUNED_STATE)
+        return -1;
+    int cost = goal_distances[abs_state];
+    assert(cost != INF);
+    return cost;
+}
+
+int TransitionSystem::memory_estimate() const {
+    int result = sizeof(TransitionSystem);
+    result += sizeof(Label *) * relevant_labels.capacity();
+    result += sizeof(vector<Transition> )
+              * transitions_by_label.capacity();
+    for (size_t i = 0; i < transitions_by_label.size(); ++i)
+        result += sizeof(Transition) * transitions_by_label[i].capacity();
+    result += sizeof(int) * init_distances.capacity();
+    result += sizeof(int) * goal_distances.capacity();
+    result += sizeof(bool) * goal_states.capacity();
+    return result;
+}
+
+int TransitionSystem::total_transitions() const {
+    int total = 0;
+    for (size_t i = 0; i < transitions_by_label.size(); ++i)
+        total += transitions_by_label[i].size();
+    return total;
+}
+
+int TransitionSystem::unique_unlabeled_transitions() const {
+    vector<Transition> unique_transitions;
+    for (size_t i = 0; i < transitions_by_label.size(); ++i) {
+        const vector<Transition> &trans = transitions_by_label[i];
+        unique_transitions.insert(unique_transitions.end(), trans.begin(),
+                                  trans.end());
+    }
+    ::sort(unique_transitions.begin(), unique_transitions.end());
+    return unique(unique_transitions.begin(), unique_transitions.end())
+           - unique_transitions.begin();
+}
+
+void TransitionSystem::statistics(bool include_expensive_statistics) const {
+    int memory = memory_estimate();
+    peak_memory = max(peak_memory, memory);
+    cout << tag() << get_size() << " states, ";
+    if (include_expensive_statistics)
+        cout << unique_unlabeled_transitions();
+    else
+        cout << "???";
+    cout << "/" << total_transitions() << " arcs, " << memory << " bytes"
+         << endl;
+    cout << tag();
+    if (!are_distances_computed()) {
+        cout << "distances not computed";
+    } else if (is_solvable()) {
+        cout << "init h=" << goal_distances[init_state] << ", max f=" << max_f
+             << ", max g=" << max_g << ", max h=" << max_h;
+    } else {
+        cout << "transition system is unsolvable";
+    }
+    cout << " [t=" << g_timer << "]" << endl;
+}
+
+int TransitionSystem::get_peak_memory_estimate() const {
+    return peak_memory;
+}
+
+void TransitionSystem::release_memory() {
+    vector<bool>().swap(relevant_labels);
+    vector<vector<Transition> >().swap(transitions_by_label);
+}
+
+void TransitionSystem::dump_relevant_labels() const {
+    cout << "relevant labels" << endl;
+    for (size_t label_no = 0; label_no < relevant_labels.size(); ++label_no) {
+        if (label_no) {
+            cout << label_no << endl;
+        }
+    }
+}
+
+void TransitionSystem::dump() const {
+    cout << "digraph transition system";
+    for (size_t i = 0; i < varset.size(); ++i)
+        cout << "_" << varset[i];
+    cout << " {" << endl;
+    cout << "    node [shape = none] start;" << endl;
+    for (int i = 0; i < num_states; ++i) {
+        bool is_init = (i == init_state);
+        bool is_goal = (goal_states[i] == true);
+        cout << "    node [shape = " << (is_goal ? "doublecircle" : "circle")
+             << "] node" << i << ";" << endl;
+        if (is_init)
+            cout << "    start -> node" << i << ";" << endl;
+    }
+    for (int label_no = 0; label_no < num_labels; ++label_no) {
+        // reduced labels are automatically skipped because trans is then empty
+        const vector<Transition> &trans = transitions_by_label[label_no];
+        for (size_t i = 0; i < trans.size(); ++i) {
+            int src = trans[i].src;
+            int target = trans[i].target;
+            cout << "    node" << src << " -> node" << target << " [label = o_"
+                 << label_no << "];" << endl;
+        }
+    }
+    cout << "}" << endl;
+}
+
+int TransitionSystem::get_num_labels() const {
+    return labels->get_size();
+}
+
+void TransitionSystem::compute_label_ranks(vector<int> &label_ranks) const {
+    // transition system needs to be normalized when considering labels and their
+    // transitions
+    if (!is_normalized()) {
+        exit_with(EXIT_CRITICAL_ERROR);
+    }
+    // distances must be computed
+    if (!(are_distances_computed())) {
+        exit_with(EXIT_CRITICAL_ERROR);
+    }
+    assert(label_ranks.empty());
+    label_ranks.reserve(transitions_by_label.size());
+    for (size_t label_no = 0; label_no < transitions_by_label.size(); ++label_no) {
+        if (relevant_labels[label_no]) {
+            const vector<Transition> &transitions = transitions_by_label[label_no];
+            int label_rank = INF;
+            for (size_t i = 0; i < transitions.size(); ++i) {
+                const Transition &t = transitions[i];
+                label_rank = min(label_rank, goal_distances[t.target]);
+            }
+            // relevant labels with no transitions have a rank of infinity (they
+            // block snychronization)
+            label_ranks.push_back(label_rank);
+        } else {
+            label_ranks.push_back(-1);
+        }
+    }
+}
+
+
+
 AtomicTransitionSystem::AtomicTransitionSystem(Labels *labels, int variable_)
     : TransitionSystem(labels), variable(variable_) {
     varset.push_back(variable);
@@ -712,6 +963,36 @@
 AtomicTransitionSystem::~AtomicTransitionSystem() {
 }
 
+void AtomicTransitionSystem::apply_abstraction_to_lookup_table(
+    const vector<AbstractStateRef> &abstraction_mapping) {
+    cout << tag() << "applying abstraction to lookup table" << endl;
+    for (size_t i = 0; i < lookup_table.size(); ++i) {
+        AbstractStateRef old_state = lookup_table[i];
+        if (old_state != PRUNED_STATE)
+            lookup_table[i] = abstraction_mapping[old_state];
+    }
+}
+
+string AtomicTransitionSystem::description() const {
+    ostringstream s;
+    s << "atomic transition system #" << variable;
+    return s.str();
+}
+
+AbstractStateRef AtomicTransitionSystem::get_abstract_state(const GlobalState &state) const {
+    int value = state[variable];
+    return lookup_table[value];
+}
+
+int AtomicTransitionSystem::memory_estimate() const {
+    int result = TransitionSystem::memory_estimate();
+    result += sizeof(AtomicTransitionSystem) - sizeof(TransitionSystem);
+    result += sizeof(AbstractStateRef) * lookup_table.capacity();
+    return result;
+}
+
+
+
 CompositeTransitionSystem::CompositeTransitionSystem(Labels *labels,
                                                      TransitionSystem *ts1,
                                                      TransitionSystem *ts2)
@@ -728,13 +1009,13 @@
     ::set_union(ts1->varset.begin(), ts1->varset.end(), ts2->varset.begin(),
                 ts2->varset.end(), back_inserter(varset));
 
-    int ts1_size = ts1->size();
-    int ts2_size = ts2->size();
+    int ts1_size = ts1->get_size();
+    int ts2_size = ts2->get_size();
     num_states = ts1_size * ts2_size;
     goal_states.resize(num_states, false);
     goal_relevant = (ts1->goal_relevant || ts2->goal_relevant);
 
-    lookup_table.resize(ts1->size(), vector<AbstractStateRef> (ts2->size()));
+    lookup_table.resize(ts1->get_size(), vector<AbstractStateRef> (ts2->get_size()));
     for (int s1 = 0; s1 < ts1_size; ++s1) {
         for (int s2 = 0; s2 < ts2_size; ++s2) {
             int state = s1 * ts2_size + s2;
@@ -830,510 +1111,6 @@
 CompositeTransitionSystem::~CompositeTransitionSystem() {
 }
 
-string AtomicTransitionSystem::description() const {
-    ostringstream s;
-    s << "atomic transition system #" << variable;
-    return s.str();
-}
-
-string CompositeTransitionSystem::description() const {
-    ostringstream s;
-    s << "transition system (" << varset.size() << "/"
-      << g_variable_domain.size() << " vars)";
-    return s.str();
-}
-
-AbstractStateRef AtomicTransitionSystem::get_abstract_state(const GlobalState &state) const {
-    int value = state[variable];
-    return lookup_table[value];
-}
-
-AbstractStateRef CompositeTransitionSystem::get_abstract_state(const GlobalState &state) const {
-    AbstractStateRef state1 = components[0]->get_abstract_state(state);
-    AbstractStateRef state2 = components[1]->get_abstract_state(state);
-    if (state1 == PRUNED_STATE || state2 == PRUNED_STATE)
-        return PRUNED_STATE;
-    return lookup_table[state1][state2];
-}
-
-=======
->>>>>>> 0f5d660d
-void TransitionSystem::apply_abstraction(
-    vector<slist<AbstractStateRef> > &collapsed_groups) {
-    /* Note on how this method interacts with the distance information
-       (init_distances and goal_distances): if no two states with
-       different g or h values are combined by the abstraction (i.e.,
-       if the abstraction is "f-preserving", then this method makes
-       sure sure that distance information is preserved.
-
-       This is important because one of the (indirect) callers of this
-       method is the distance computation code, which uses it in a
-       somewhat roundabout way to get rid of irrelevant and
-       unreachable states. That caller will always give us an
-       f-preserving abstraction.
-
-       When called with a non-f-preserving abstraction, distance
-       information is cleared as a side effect. In most cases we won't
-       actually need it any more at this point anyway, so it is no
-       great loss.
-
-       Still, it might be good if we could find a way to perform the
-       unreachability and relevance pruning that didn't introduce such
-       tight coupling between the distance computation and transition system
-       code. It would probably also a good idea to do the
-       unreachability/relevance pruning as early as possible, e.g.
-       right after construction.
-     */
-
-    // transition system must have been normalized if any labels have been reduced
-    // before. Note that we do *not* require transitions to be sorted (thus
-    // not asserting is_normalized()), because shrink can indirectly be called
-    // from the distances computation, which is done for the final transition system
-    // which on its turn may not be normalized at that time.
-    assert(num_labels == labels->get_size());
-    // distances must have been computed before
-    assert(are_distances_computed());
-
-    cout << tag() << "applying abstraction (" << get_size()
-         << " to " << collapsed_groups.size() << " states)" << endl;
-
-    typedef slist<AbstractStateRef> Group;
-
-    vector<int> abstraction_mapping(num_states, PRUNED_STATE);
-
-    for (size_t group_no = 0; group_no < collapsed_groups.size(); ++group_no) {
-        Group &group = collapsed_groups[group_no];
-        for (Group::iterator pos = group.begin(); pos != group.end(); ++pos) {
-            AbstractStateRef state = *pos;
-            assert(abstraction_mapping[state] == PRUNED_STATE);
-            abstraction_mapping[state] = group_no;
-        }
-    }
-
-    int new_num_states = collapsed_groups.size();
-    vector<int> new_init_distances(new_num_states, INF);
-    vector<int> new_goal_distances(new_num_states, INF);
-    vector<bool> new_goal_states(new_num_states, false);
-
-    bool must_clear_distances = false;
-    for (AbstractStateRef new_state = 0; new_state < new_num_states; ++new_state) {
-        Group &group = collapsed_groups[new_state];
-        assert(!group.empty());
-
-        Group::iterator pos = group.begin();
-        int &new_init_dist = new_init_distances[new_state];
-        int &new_goal_dist = new_goal_distances[new_state];
-
-        new_init_dist = init_distances[*pos];
-        new_goal_dist = goal_distances[*pos];
-        new_goal_states[new_state] = goal_states[*pos];
-
-        ++pos;
-        for (; pos != group.end(); ++pos) {
-            if (init_distances[*pos] != new_init_dist) {
-                must_clear_distances = true;
-            }
-            if (goal_distances[*pos] != new_goal_dist) {
-                must_clear_distances = true;
-            }
-            if (goal_states[*pos])
-                new_goal_states[new_state] = true;
-        }
-    }
-
-    // Release memory.
-    vector<int>().swap(init_distances);
-    vector<int>().swap(goal_distances);
-    vector<bool>().swap(goal_states);
-
-    vector<vector<Transition> > new_transitions_by_label(
-        transitions_by_label.size());
-    for (int label_no = 0; label_no < num_labels; ++label_no) {
-        if (labels->is_label_reduced(label_no)) {
-            // do not consider non-leaf labels
-            continue;
-        }
-        const vector<Transition> &transitions =
-            transitions_by_label[label_no];
-        vector<Transition> &new_transitions =
-            new_transitions_by_label[label_no];
-        new_transitions.reserve(transitions.size());
-        for (size_t i = 0; i < transitions.size(); ++i) {
-            const Transition &trans = transitions[i];
-            int src = abstraction_mapping[trans.src];
-            int target = abstraction_mapping[trans.target];
-            if (src != PRUNED_STATE && target != PRUNED_STATE)
-                new_transitions.push_back(Transition(src, target));
-        }
-    }
-    vector<vector<Transition> > ().swap(transitions_by_label);
-
-    num_states = new_num_states;
-    transitions_by_label.swap(new_transitions_by_label);
-    init_distances.swap(new_init_distances);
-    goal_distances.swap(new_goal_distances);
-    goal_states.swap(new_goal_states);
-    init_state = abstraction_mapping[init_state];
-    if (init_state == PRUNED_STATE)
-        cout << tag() << "initial state pruned; task unsolvable" << endl;
-
-    apply_abstraction_to_lookup_table(abstraction_mapping);
-
-    if (must_clear_distances) {
-        cout << tag() << "simplification was not f-preserving!" << endl;
-        clear_distances();
-    }
-
-    /*
-      Observation from some experiments in the context of making transition
-      systems always be valid: including the normalize below or not
-      drastically seems to influence memory usage. Memory usage increases a
-      lot if normalizing here after every shrink. The reason for this is
-      somewhat unclear.
-    */
-
-    // TODO do not check if transitions are sorted but just assume they are not?
-    if (!are_transitions_sorted_unique()) {
-        transitions_sorted_unique = false;
-        normalize();
-    }
-
-    compute_distances_and_prune();
-}
-
-<<<<<<< HEAD
-bool TransitionSystem::is_solvable() const {
-    assert(are_distances_computed());
-    return init_state != PRUNED_STATE;
-}
-
-=======
->>>>>>> 0f5d660d
-int TransitionSystem::get_cost(const GlobalState &state) const {
-    assert(are_distances_computed());
-    int abs_state = get_abstract_state(state);
-    if (abs_state == PRUNED_STATE)
-        return -1;
-    int cost = goal_distances[abs_state];
-    assert(cost != INF);
-    return cost;
-}
-
-int TransitionSystem::memory_estimate() const {
-    int result = sizeof(TransitionSystem);
-    result += sizeof(Label *) * relevant_labels.capacity();
-    result += sizeof(vector<Transition> )
-              * transitions_by_label.capacity();
-    for (size_t i = 0; i < transitions_by_label.size(); ++i)
-        result += sizeof(Transition) * transitions_by_label[i].capacity();
-    result += sizeof(int) * init_distances.capacity();
-    result += sizeof(int) * goal_distances.capacity();
-    result += sizeof(bool) * goal_states.capacity();
-    return result;
-}
-
-int TransitionSystem::total_transitions() const {
-    int total = 0;
-    for (size_t i = 0; i < transitions_by_label.size(); ++i)
-        total += transitions_by_label[i].size();
-    return total;
-}
-
-int TransitionSystem::unique_unlabeled_transitions() const {
-    vector<Transition> unique_transitions;
-    for (size_t i = 0; i < transitions_by_label.size(); ++i) {
-        const vector<Transition> &trans = transitions_by_label[i];
-        unique_transitions.insert(unique_transitions.end(), trans.begin(),
-                                  trans.end());
-    }
-    ::sort(unique_transitions.begin(), unique_transitions.end());
-    return unique(unique_transitions.begin(), unique_transitions.end())
-           - unique_transitions.begin();
-}
-
-void TransitionSystem::statistics(bool include_expensive_statistics) const {
-    int memory = memory_estimate();
-    peak_memory = max(peak_memory, memory);
-    cout << tag() << get_size() << " states, ";
-    if (include_expensive_statistics)
-        cout << unique_unlabeled_transitions();
-    else
-        cout << "???";
-    cout << "/" << total_transitions() << " arcs, " << memory << " bytes"
-         << endl;
-    cout << tag();
-    if (!are_distances_computed()) {
-        cout << "distances not computed";
-    } else if (is_solvable()) {
-        cout << "init h=" << goal_distances[init_state] << ", max f=" << max_f
-             << ", max g=" << max_g << ", max h=" << max_h;
-    } else {
-        cout << "transition system is unsolvable";
-    }
-    cout << " [t=" << g_timer << "]" << endl;
-}
-
-int TransitionSystem::get_peak_memory_estimate() const {
-    return peak_memory;
-}
-
-void TransitionSystem::release_memory() {
-    vector<bool>().swap(relevant_labels);
-    vector<vector<Transition> >().swap(transitions_by_label);
-}
-
-void TransitionSystem::dump_relevant_labels() const {
-    cout << "relevant labels" << endl;
-    for (size_t label_no = 0; label_no < relevant_labels.size(); ++label_no) {
-        if (label_no) {
-            cout << label_no << endl;
-        }
-    }
-}
-
-void TransitionSystem::dump() const {
-    cout << "digraph transition system";
-    for (size_t i = 0; i < varset.size(); ++i)
-        cout << "_" << varset[i];
-    cout << " {" << endl;
-    cout << "    node [shape = none] start;" << endl;
-    for (int i = 0; i < num_states; ++i) {
-        bool is_init = (i == init_state);
-        bool is_goal = (goal_states[i] == true);
-        cout << "    node [shape = " << (is_goal ? "doublecircle" : "circle")
-             << "] node" << i << ";" << endl;
-        if (is_init)
-            cout << "    start -> node" << i << ";" << endl;
-    }
-    for (int label_no = 0; label_no < num_labels; ++label_no) {
-        // reduced labels are automatically skipped because trans is then empty
-        const vector<Transition> &trans = transitions_by_label[label_no];
-        for (size_t i = 0; i < trans.size(); ++i) {
-            int src = trans[i].src;
-            int target = trans[i].target;
-            cout << "    node" << src << " -> node" << target << " [label = o_"
-                 << label_no << "];" << endl;
-        }
-    }
-    cout << "}" << endl;
-}
-
-int TransitionSystem::get_num_labels() const {
-    return labels->get_size();
-}
-
-void TransitionSystem::compute_label_ranks(vector<int> &label_ranks) {
-    // transition system needs to be normalized when considering labels and their
-    // transitions
-    if (!is_normalized()) {
-        normalize();
-    }
-    // distances must be computed
-    if (max_h == DISTANCE_UNKNOWN) {
-        compute_distances_and_prune();
-    }
-    assert(label_ranks.empty());
-    label_ranks.reserve(transitions_by_label.size());
-    for (size_t label_no = 0; label_no < transitions_by_label.size(); ++label_no) {
-        if (relevant_labels[label_no]) {
-            const vector<Transition> &transitions = transitions_by_label[label_no];
-            int label_rank = INF;
-            for (size_t i = 0; i < transitions.size(); ++i) {
-                const Transition &t = transitions[i];
-                label_rank = min(label_rank, goal_distances[t.target]);
-            }
-            // relevant labels with no transitions have a rank of infinity (they
-            // block snychronization)
-            label_ranks.push_back(label_rank);
-        } else {
-            label_ranks.push_back(-1);
-        }
-    }
-}
-
-
-
-AtomicTransitionSystem::AtomicTransitionSystem(Labels *labels, int variable_)
-    : TransitionSystem(labels), variable(variable_) {
-    varset.push_back(variable);
-    /*
-      This generates the states of the atomic transition system, but not the
-      arcs: It is more efficient to generate all arcs of all atomic
-      transition systems simultaneously.
-     */
-    int range = g_variable_domain[variable];
-
-    int init_value = g_initial_state()[variable];
-    int goal_value = -1;
-    goal_relevant = false;
-    for (size_t goal_no = 0; goal_no < g_goal.size(); ++goal_no) {
-        if (g_goal[goal_no].first == variable) {
-            goal_relevant = true;
-            assert(goal_value == -1);
-            goal_value = g_goal[goal_no].second;
-        }
-    }
-
-    num_states = range;
-    lookup_table.reserve(range);
-    goal_states.resize(num_states, false);
-    for (int value = 0; value < range; ++value) {
-        if (value == goal_value || goal_value == -1) {
-            goal_states[value] = true;
-        }
-        if (value == init_value)
-            init_state = value;
-        lookup_table.push_back(value);
-    }
-}
-
-AtomicTransitionSystem::~AtomicTransitionSystem() {
-}
-
-void AtomicTransitionSystem::apply_abstraction_to_lookup_table(
-    const vector<AbstractStateRef> &abstraction_mapping) {
-    cout << tag() << "applying abstraction to lookup table" << endl;
-    for (size_t i = 0; i < lookup_table.size(); ++i) {
-        AbstractStateRef old_state = lookup_table[i];
-        if (old_state != PRUNED_STATE)
-            lookup_table[i] = abstraction_mapping[old_state];
-    }
-}
-
-string AtomicTransitionSystem::description() const {
-    ostringstream s;
-    s << "atomic transition system #" << variable;
-    return s.str();
-}
-
-AbstractStateRef AtomicTransitionSystem::get_abstract_state(const GlobalState &state) const {
-    int value = state[variable];
-    return lookup_table[value];
-}
-
-int AtomicTransitionSystem::memory_estimate() const {
-    int result = TransitionSystem::memory_estimate();
-    result += sizeof(AtomicTransitionSystem) - sizeof(TransitionSystem);
-    result += sizeof(AbstractStateRef) * lookup_table.capacity();
-    return result;
-}
-
-
-
-CompositeTransitionSystem::CompositeTransitionSystem(Labels *labels,
-                                                     TransitionSystem *ts1,
-                                                     TransitionSystem *ts2)
-    : TransitionSystem(labels) {
-    cout << "Merging " << ts1->description() << " and "
-         << ts2->description() << endl;
-
-    assert(ts1->is_solvable() && ts2->is_solvable());
-    assert(ts1->is_normalized() && ts2->is_normalized());
-
-    components[0] = ts1;
-    components[1] = ts2;
-
-    ::set_union(ts1->varset.begin(), ts1->varset.end(), ts2->varset.begin(),
-                ts2->varset.end(), back_inserter(varset));
-
-    int ts1_size = ts1->get_size();
-    int ts2_size = ts2->get_size();
-    num_states = ts1_size * ts2_size;
-    goal_states.resize(num_states, false);
-    goal_relevant = (ts1->goal_relevant || ts2->goal_relevant);
-
-    lookup_table.resize(ts1->get_size(), vector<AbstractStateRef> (ts2->get_size()));
-    for (int s1 = 0; s1 < ts1_size; ++s1) {
-        for (int s2 = 0; s2 < ts2_size; ++s2) {
-            int state = s1 * ts2_size + s2;
-            lookup_table[s1][s2] = state;
-            if (ts1->goal_states[s1] && ts2->goal_states[s2])
-                goal_states[state] = true;
-            if (s1 == ts1->init_state && s2 == ts2->init_state)
-                init_state = state;
-        }
-    }
-
-    /* Note:
-       The way we construct the transitions of the new composite transition system,
-       we cannot easily guarantee that they are sorted. Given that we have
-       transitions a->b and c->d in transition system one and two, we would like to
-       have (a,c)->(b,d) in the resultin transition system. There is no obvious way
-       at looking at the transitions of transition systems one and two that would
-       result in the desired ordering. Even in the case that the second
-       transition systems has only self loops, this is not trivial, as we would like
-       to sort transitions to (a,c,b). Only in the case that the first
-       transition system has only self-lopos, by looking at each transition of the
-       first transition system and multiplying in out with the transitions of the
-       second transition, we obtain the desired order (a,c,d).
-     */
-    int multiplier = ts2_size;
-    for (int label_no = 0; label_no < num_labels; ++label_no) {
-        bool relevant1 = ts1->relevant_labels[label_no];
-        bool relevant2 = ts2->relevant_labels[label_no];
-        if (relevant1 || relevant2) {
-            relevant_labels[label_no] = true;
-            vector<Transition> &transitions = transitions_by_label[label_no];
-            const vector<Transition> &bucket1 =
-                ts1->transitions_by_label[label_no];
-            const vector<Transition> &bucket2 =
-                ts2->transitions_by_label[label_no];
-            if (relevant1 && relevant2) {
-                if (bucket1.size() * bucket2.size() > transitions.max_size())
-                    exit_with(EXIT_OUT_OF_MEMORY);
-                transitions.reserve(bucket1.size() * bucket2.size());
-                for (size_t i = 0; i < bucket1.size(); ++i) {
-                    int src1 = bucket1[i].src;
-                    int target1 = bucket1[i].target;
-                    for (size_t j = 0; j < bucket2.size(); ++j) {
-                        int src2 = bucket2[j].src;
-                        int target2 = bucket2[j].target;
-                        int src = src1 * multiplier + src2;
-                        int target = target1 * multiplier + target2;
-                        transitions.push_back(Transition(src, target));
-                    }
-                }
-            } else if (relevant1) {
-                assert(!relevant2);
-                if (bucket1.size() * ts2_size > transitions.max_size())
-                    exit_with(EXIT_OUT_OF_MEMORY);
-                transitions.reserve(bucket1.size() * ts2_size);
-                for (size_t i = 0; i < bucket1.size(); ++i) {
-                    int src1 = bucket1[i].src;
-                    int target1 = bucket1[i].target;
-                    for (int s2 = 0; s2 < ts2_size; ++s2) {
-                        int src = src1 * multiplier + s2;
-                        int target = target1 * multiplier + s2;
-                        transitions.push_back(Transition(src, target));
-                    }
-                }
-            } else if (relevant2) {
-                assert(!relevant1);
-                if (bucket2.size() * ts1_size > transitions.max_size())
-                    exit_with(EXIT_OUT_OF_MEMORY);
-                transitions.reserve(bucket2.size() * ts1_size);
-                for (int s1 = 0; s1 < ts1_size; ++s1) {
-                    for (size_t i = 0; i < bucket2.size(); ++i) {
-                        int src2 = bucket2[i].src;
-                        int target2 = bucket2[i].target;
-                        int src = s1 * multiplier + src2;
-                        int target = s1 * multiplier + target2;
-                        transitions.push_back(Transition(src, target));
-                    }
-                }
-                assert(is_sorted_unique(transitions));
-            }
-        }
-    }
-
-    // TODO do not check if transitions are sorted but just assume they are not?
-    if (!are_transitions_sorted_unique())
-        transitions_sorted_unique = false;
-}
-
-CompositeTransitionSystem::~CompositeTransitionSystem() {
-}
-
 void CompositeTransitionSystem::apply_abstraction_to_lookup_table(
     const vector<AbstractStateRef> &abstraction_mapping) {
     cout << tag() << "applying abstraction to lookup table" << endl;
