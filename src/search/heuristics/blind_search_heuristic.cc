--- conflicted
+++ resolved
@@ -23,11 +23,7 @@
     }
 }
 
-<<<<<<< HEAD
-BlindSearchHeuristic::~BlindSearchHeuristic() {
-}
-
-int BlindSearchHeuristic::compute_heuristic(const State &) {
+int BlindSearchHeuristic::compute_heuristic(const State &ancestor_state) {
     /*
       NOTE: This function was altered since optimality certificates 
       need blind to always return 0. The original function returned
@@ -44,19 +40,8 @@
 }
 
 
-class BlindSearchHeuristicFeature : public plugins::TypedFeature<Evaluator, BlindSearchHeuristic> {
-=======
-int BlindSearchHeuristic::compute_heuristic(const State &ancestor_state) {
-    State state = convert_ancestor_state(ancestor_state);
-    if (task_properties::is_goal_state(task_proxy, state))
-        return 0;
-    else
-        return min_operator_cost;
-}
-
 class BlindSearchHeuristicFeature
     : public plugins::TypedFeature<Evaluator, BlindSearchHeuristic> {
->>>>>>> e02b0f84
 public:
     BlindSearchHeuristicFeature() : TypedFeature("blind") {
         document_title("Blind heuristic");
