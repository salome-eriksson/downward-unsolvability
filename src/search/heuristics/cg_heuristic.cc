--- conflicted
+++ resolved
@@ -19,11 +19,7 @@
 namespace cg_heuristic {
 CGHeuristic::CGHeuristic(const Options &opts)
     : Heuristic(opts),
-<<<<<<< HEAD
       cache(opts.get<bool>("use_cache") ? utils::make_unique_ptr<CGCache>(task_proxy) : nullptr),
-=======
-      cache(utils::make_unique_ptr<CGCache>(task_proxy)),
->>>>>>> f6a8ae32
       cache_hits(0),
       cache_misses(0),
       helpful_transition_extraction_counter(0),
