#include "max_heuristic.h"

#include "../plugins/plugin.h"
#include "../utils/logging.h"

#include <cassert>
#include <vector>

using namespace std;

namespace max_heuristic {
/*
  TODO: At the time of this writing, this shares huge amounts of code
        with h^add, and the two should be refactored so that the
        common code is only included once, in so far as this is
        possible without sacrificing run-time. We may want to avoid
        virtual calls in the inner-most loops; maybe a templated
        strategy pattern is an option. Right now, the only differences
        to the h^add code are the use of max() instead of add() and
        the lack of preferred operator support (but we might actually
        reintroduce that if it doesn't hurt performance too much).
 */

// construction and destruction
<<<<<<< HEAD
HSPMaxHeuristic::HSPMaxHeuristic(const plugins::Options &opts)
    : RelaxationHeuristic(opts) {
    unsolv_subsumption_check = opts.get<bool>("unsolv_subsumption");
=======
HSPMaxHeuristic::HSPMaxHeuristic(
    tasks::AxiomHandlingType axioms,
    const shared_ptr<AbstractTask> &transform, bool cache_estimates,
    const string &description, utils::Verbosity verbosity)
    : RelaxationHeuristic(
          axioms, transform, cache_estimates, description,
          verbosity) {
>>>>>>> e02b0f84
    if (log.is_at_least_normal()) {
        log << "Initializing HSP max heuristic..." << endl;
    }
}

// heuristic computation
void HSPMaxHeuristic::setup_exploration_queue() {
    queue.clear();

    for (Proposition &prop : propositions)
        prop.cost = -1;

    // Deal with operators and axioms without preconditions.
    for (UnaryOperator &op : unary_operators) {
        op.unsatisfied_preconditions = op.num_preconditions;
        op.cost = op.base_cost; // will be increased by precondition costs

        if (op.unsatisfied_preconditions == 0)
            enqueue_if_necessary(op.effect, op.base_cost);
    }
}

void HSPMaxHeuristic::setup_exploration_queue_state(const State &state) {
    for (FactProxy fact : state) {
        PropID init_prop = get_prop_id(fact);
        enqueue_if_necessary(init_prop, 0);
    }
}

void HSPMaxHeuristic::relaxed_exploration() {
    int unsolved_goals = goal_propositions.size();
    while (!queue.empty()) {
        pair<int, PropID> top_pair = queue.pop();
        int distance = top_pair.first;
        PropID prop_id = top_pair.second;
        Proposition *prop = get_proposition(prop_id);
        int prop_cost = prop->cost;
        assert(prop_cost >= 0);
        assert(prop_cost <= distance);
        if (prop_cost < distance)
            continue;
        if (prop->is_goal && --unsolved_goals == 0)
            return;
        for (OpID op_id : precondition_of_pool.get_slice(
                 prop->precondition_of, prop->num_precondition_occurences)) {
            UnaryOperator *unary_op = get_operator(op_id);
            unary_op->cost = max(unary_op->cost,
                                 unary_op->base_cost + prop_cost);
            --unary_op->unsatisfied_preconditions;
            assert(unary_op->unsatisfied_preconditions >= 0);
            if (unary_op->unsatisfied_preconditions == 0)
                enqueue_if_necessary(unary_op->effect, unary_op->cost);
        }
    }
}

int HSPMaxHeuristic::compute_heuristic(const State &ancestor_state) {
    State state = convert_ancestor_state(ancestor_state);

    setup_exploration_queue();
    setup_exploration_queue_state(state);
    relaxed_exploration();

    int total_cost = 0;
    for (PropID goal_id : goal_propositions) {
        const Proposition *goal = get_proposition(goal_id);
        int goal_cost = goal->cost;
        if (goal_cost == -1)
            return DEAD_END;
        total_cost = max(total_cost, goal_cost);
    }
    return total_cost;
}

<<<<<<< HEAD
std::pair<SetExpression, Judgment> HSPMaxHeuristic::justify_h_value (
        CertificateManager &certmgr, State &state) {
    // NOTE: the commented out code is an alternative representation with horn formulas
    /*std::vector<std::vector<int>> clauses(0);
    static SetExpression allstates = certmgr.define_horn_formula(0, clauses);*/

    // TODO: don't (ab)use unsolvability_setup flag
    if(!unsolvability_setup) {
        cudd_manager = new CuddManager(task);
        unsolvability_setup = true;
    }
    static SetExpression allstates = certmgr.define_bdd(CuddBDD(cudd_manager, true));
    static Judgment allstates_bound = certmgr.apply_rule_tc(allstates);
    static Judgment empty_bound = certmgr.apply_rule_ec();
    static Judgment allactions_subset_allactions = certmgr.make_statement(certmgr.get_allactions(), certmgr.get_allactions(), "b5");

    int h_value = compute_heuristic(state);

    if (h_value == DEAD_END) {
        std::vector<std::pair<int,int>> unreachable_facts;
//        std::unordered_set<int>unreachable_vars(0);
        for (size_t var = 0; var < task_proxy.get_variables().size(); ++var) {
            for (size_t val = 0; val < (size_t) task_proxy.get_variables()[var].get_domain_size(); ++val) {
                Proposition *prop = get_proposition(var,val);
                if (prop->cost == -1) {
                    unreachable_facts.push_back({var,val});
//                    unreachable_vars.insert(certmgr.get_variable(var,val));
                }
            }
        }
/*        for (int var: unreachable_vars) {
            clauses.push_back({-(var+1)}); //Dimacs needs an offset of 1
        }*/
        SetExpression formula = certmgr.define_bdd(CuddBDD(cudd_manager, {}, unreachable_facts));
//        SetExpression formula = certmgr.define_horn_formula(certmgr.get_factamount(), clauses);
        SetExpression intersection = certmgr.define_set_intersection(formula, certmgr.get_goalset());
        Judgment goal_intersection_empty = certmgr.make_statement(intersection, certmgr.get_emptyset(), "b1");
        SetExpression progression = certmgr.define_set_progression(formula, certmgr.get_allactions());
        SetExpression union_with_empty = certmgr.define_set_union(formula, certmgr.get_emptyset());
        Judgment prog_judgment = certmgr.make_statement(progression, union_with_empty, "b2");
        Judgment infinite_bound = certmgr.apply_rule_pc(formula, std::numeric_limits<unsigned>::max(),
                                                        allactions_subset_allactions, goal_intersection_empty,
                                                        {{prog_judgment, empty_bound}});
        return {formula, infinite_bound};
    } else {
        std::unordered_map<int,std::vector<std::pair<int,int>>> vars_by_bound(0);
        for (size_t var = 0; var < task_proxy.get_variables().size(); ++var) {
            for (int val = 0; val < task_proxy.get_variables()[var].get_domain_size(); ++val) {
                Proposition *prop = get_proposition(var,val);
                int cost = (prop->cost == -1) ? h_value+1 : prop->cost;
                if (cost > 0) {
                    vars_by_bound[std::max(0,h_value-cost)].push_back({var,val});
                    //vars_by_bound[std::max(0,h_value-cost)].push_back(certmgr.get_variable(var,val));
                }
            }
        }

        std::vector<int> bounds;
        bounds.reserve(vars_by_bound.size());
        for (auto it : vars_by_bound) {
            bounds.push_back(it.first);
        }
        bounds.push_back(h_value);
        std::sort(bounds.begin(), bounds.end());

        std::vector<std::pair<int,int>> negative_facts;
        std::vector<std::pair<SetExpression,Judgment>> sets_and_their_bounds;
        sets_and_their_bounds.push_back({allstates,allstates_bound});
        for (size_t bound_id = 1; bound_id < bounds.size(); ++bound_id) {
            //prepare new formula
            int bound = bounds[bound_id];
            for (std::pair<int,int> fact : vars_by_bound[bounds[bound_id-1]]) {
//                clauses.push_back({-(var+1)}); //Dimacs needs an offset of 1
                negative_facts.push_back(fact);
            }
//            SetExpression bound_set = certmgr.define_horn_formula(certmgr.get_factamount(), clauses);
            SetExpression bound_set = certmgr.define_bdd(CuddBDD(cudd_manager, {}, negative_facts));

            // Judgments for PC rule
            SetExpression goal_intersection = certmgr.define_set_intersection(bound_set, certmgr.get_goalset());
            Judgment empty_goal = certmgr.make_statement(goal_intersection, certmgr.get_emptyset(), "b1");
            std::vector<std::pair<Judgment,Judgment>> successor_bounds;
            for (auto element : certmgr.get_sorted_actions()) {
                SetExpression actionset = element.first;
                int action_cost = element.second;
                auto it = std::lower_bound(bounds.begin(), bounds.end(), bound-action_cost);
                size_t index = std::distance(bounds.begin(), it);
                std::pair<SetExpression, Judgment> background =
                        (*it == bound) ? std::make_pair(certmgr.get_emptyset(), empty_bound)
                                             : sets_and_their_bounds[index];

                SetExpression progression = certmgr.define_set_progression(bound_set, actionset);
                SetExpression right_union = certmgr.define_set_union(bound_set, background.first);
                Judgment prog_judgment = certmgr.make_statement(progression, right_union, "b2");
                successor_bounds.push_back({prog_judgment, background.second});
            }
            Judgment bound_judgment = certmgr.apply_rule_pc(bound_set, bound, certmgr.get_all_actions_contained_judgment(),
                                                            empty_goal, successor_bounds);
            sets_and_their_bounds.push_back({bound_set, bound_judgment});
        }
        return sets_and_their_bounds[bounds.size()-1];
    }
}


class HSPMaxHeuristicFeature : public plugins::TypedFeature<Evaluator, HSPMaxHeuristic> {
=======
class HSPMaxHeuristicFeature
    : public plugins::TypedFeature<Evaluator, HSPMaxHeuristic> {
>>>>>>> e02b0f84
public:
    HSPMaxHeuristicFeature() : TypedFeature("hmax") {
        document_title("Max heuristic");
        add_option<bool>("unsolv_subsumption",
                         "Check if a dead-end is covered by a previous one."
                         "This is more time efficient for verification, but"
                         "less time efficient for generation.",
                         "false");

        relaxation_heuristic::add_relaxation_heuristic_options_to_feature(*this, "hmax");

        document_language_support("action costs", "supported");
        document_language_support("conditional effects", "supported");
        document_language_support("axioms", "supported");

        document_property("admissible", "yes for tasks without axioms");
        document_property("consistent", "yes for tasks without axioms");
        document_property("safe", "yes");
        document_property("preferred operators", "no");
    }

    virtual shared_ptr<HSPMaxHeuristic>
    create_component(const plugins::Options &opts) const override {
        return plugins::make_shared_from_arg_tuples<HSPMaxHeuristic>(
            relaxation_heuristic::get_relaxation_heuristic_arguments_from_options(opts)
            );
    }
};

static plugins::FeaturePlugin<HSPMaxHeuristicFeature> _plugin;
}<|MERGE_RESOLUTION|>--- conflicted
+++ resolved
@@ -22,19 +22,14 @@
  */
 
 // construction and destruction
-<<<<<<< HEAD
-HSPMaxHeuristic::HSPMaxHeuristic(const plugins::Options &opts)
-    : RelaxationHeuristic(opts) {
-    unsolv_subsumption_check = opts.get<bool>("unsolv_subsumption");
-=======
 HSPMaxHeuristic::HSPMaxHeuristic(
     tasks::AxiomHandlingType axioms,
     const shared_ptr<AbstractTask> &transform, bool cache_estimates,
-    const string &description, utils::Verbosity verbosity)
+    const string &description, utils::Verbosity verbosity,
+    bool unsolv_subsumption)
     : RelaxationHeuristic(
           axioms, transform, cache_estimates, description,
-          verbosity) {
->>>>>>> e02b0f84
+          verbosity, unsolv_subsumption) {
     if (log.is_at_least_normal()) {
         log << "Initializing HSP max heuristic..." << endl;
     }
@@ -109,7 +104,6 @@
     return total_cost;
 }
 
-<<<<<<< HEAD
 std::pair<SetExpression, Judgment> HSPMaxHeuristic::justify_h_value (
         CertificateManager &certmgr, State &state) {
     // NOTE: the commented out code is an alternative representation with horn formulas
@@ -215,11 +209,8 @@
 }
 
 
-class HSPMaxHeuristicFeature : public plugins::TypedFeature<Evaluator, HSPMaxHeuristic> {
-=======
 class HSPMaxHeuristicFeature
     : public plugins::TypedFeature<Evaluator, HSPMaxHeuristic> {
->>>>>>> e02b0f84
 public:
     HSPMaxHeuristicFeature() : TypedFeature("hmax") {
         document_title("Max heuristic");
@@ -244,7 +235,8 @@
     virtual shared_ptr<HSPMaxHeuristic>
     create_component(const plugins::Options &opts) const override {
         return plugins::make_shared_from_arg_tuples<HSPMaxHeuristic>(
-            relaxation_heuristic::get_relaxation_heuristic_arguments_from_options(opts)
+            relaxation_heuristic::get_relaxation_heuristic_arguments_from_options(opts),
+            opts.get<bool>("unsolv_subsumption")
             );
     }
 };
