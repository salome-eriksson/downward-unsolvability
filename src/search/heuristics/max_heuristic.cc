#include "max_heuristic.h"

#include "../plugins/plugin.h"
#include "../utils/logging.h"

#include <cassert>
#include <vector>

using namespace std;

namespace max_heuristic {
/*
  TODO: At the time of this writing, this shares huge amounts of code
        with h^add, and the two should be refactored so that the
        common code is only included once, in so far as this is
        possible without sacrificing run-time. We may want to avoid
        virtual calls in the inner-most loops; maybe a templated
        strategy pattern is an option. Right now, the only differences
        to the h^add code are the use of max() instead of add() and
        the lack of preferred operator support (but we might actually
        reintroduce that if it doesn't hurt performance too much).
 */

// construction and destruction
HSPMaxHeuristic::HSPMaxHeuristic(const plugins::Options &opts)
    : RelaxationHeuristic(opts) {
<<<<<<< HEAD
    unsolv_subsumption_check = opts.get<bool>("unsolv_subsumption");
    utils::g_log << "Initializing HSP max heuristic..." << endl;
=======
    if (log.is_at_least_normal()) {
        log << "Initializing HSP max heuristic..." << endl;
    }
>>>>>>> 881a8872
}

// heuristic computation
void HSPMaxHeuristic::setup_exploration_queue() {
    queue.clear();

    for (Proposition &prop : propositions)
        prop.cost = -1;

    // Deal with operators and axioms without preconditions.
    for (UnaryOperator &op : unary_operators) {
        op.unsatisfied_preconditions = op.num_preconditions;
        op.cost = op.base_cost; // will be increased by precondition costs

        if (op.unsatisfied_preconditions == 0)
            enqueue_if_necessary(op.effect, op.base_cost);
    }
}

void HSPMaxHeuristic::setup_exploration_queue_state(const State &state) {
    for (FactProxy fact : state) {
        PropID init_prop = get_prop_id(fact);
        enqueue_if_necessary(init_prop, 0);
    }
}

void HSPMaxHeuristic::relaxed_exploration() {
    int unsolved_goals = goal_propositions.size();
    while (!queue.empty()) {
        pair<int, PropID> top_pair = queue.pop();
        int distance = top_pair.first;
        PropID prop_id = top_pair.second;
        Proposition *prop = get_proposition(prop_id);
        int prop_cost = prop->cost;
        assert(prop_cost >= 0);
        assert(prop_cost <= distance);
        if (prop_cost < distance)
            continue;
        if (prop->is_goal && --unsolved_goals == 0)
            return;
        for (OpID op_id : precondition_of_pool.get_slice(
                 prop->precondition_of, prop->num_precondition_occurences)) {
            UnaryOperator *unary_op = get_operator(op_id);
            unary_op->cost = max(unary_op->cost,
                                 unary_op->base_cost + prop_cost);
            --unary_op->unsatisfied_preconditions;
            assert(unary_op->unsatisfied_preconditions >= 0);
            if (unary_op->unsatisfied_preconditions == 0)
                enqueue_if_necessary(unary_op->effect, unary_op->cost);
        }
    }
}

int HSPMaxHeuristic::compute_heuristic(const State &ancestor_state) {
    State state = convert_ancestor_state(ancestor_state);

    setup_exploration_queue();
    setup_exploration_queue_state(state);
    relaxed_exploration();

    int total_cost = 0;
    for (PropID goal_id : goal_propositions) {
        const Proposition *goal = get_proposition(goal_id);
        int goal_cost = goal->cost;
        if (goal_cost == -1)
            return DEAD_END;
        total_cost = max(total_cost, goal_cost);
    }
    return total_cost;
}

<<<<<<< HEAD
static shared_ptr<Heuristic> _parse(OptionParser &parser) {
    parser.document_synopsis("Max heuristic", "");
    parser.document_language_support("action costs", "supported");
    parser.document_language_support("conditional effects", "supported");
    parser.document_language_support(
        "axioms",
        "supported (in the sense that the planner won't complain -- "
        "handling of axioms might be very stupid "
        "and even render the heuristic unsafe)");
    parser.document_property("admissible", "yes for tasks without axioms");
    parser.document_property("consistent", "yes for tasks without axioms");
    parser.document_property("safe", "yes for tasks without axioms");
    parser.document_property("preferred operators", "no");

    parser.add_option<bool>("unsolv_subsumption",
                            "check if a dead-end is covered by a previous one",
                            "false");
    Heuristic::add_options_to_parser(parser);
    Options opts = parser.parse();
    if (parser.dry_run())
        return nullptr;
    else
        return make_shared<HSPMaxHeuristic>(opts);
}

=======
class HSPMaxHeuristicFeature : public plugins::TypedFeature<Evaluator, HSPMaxHeuristic> {
public:
    HSPMaxHeuristicFeature() : TypedFeature("hmax") {
        document_title("Max heuristic");

        Heuristic::add_options_to_feature(*this);

        document_language_support("action costs", "supported");
        document_language_support("conditional effects", "supported");
        document_language_support(
            "axioms",
            "supported (in the sense that the planner won't complain -- "
            "handling of axioms might be very stupid "
            "and even render the heuristic unsafe)");

        document_property("admissible", "yes for tasks without axioms");
        document_property("consistent", "yes for tasks without axioms");
        document_property("safe", "yes for tasks without axioms");
        document_property("preferred operators", "no");
    }
};
>>>>>>> 881a8872

static plugins::FeaturePlugin<HSPMaxHeuristicFeature> _plugin;
}<|MERGE_RESOLUTION|>--- conflicted
+++ resolved
@@ -24,14 +24,10 @@
 // construction and destruction
 HSPMaxHeuristic::HSPMaxHeuristic(const plugins::Options &opts)
     : RelaxationHeuristic(opts) {
-<<<<<<< HEAD
     unsolv_subsumption_check = opts.get<bool>("unsolv_subsumption");
-    utils::g_log << "Initializing HSP max heuristic..." << endl;
-=======
     if (log.is_at_least_normal()) {
         log << "Initializing HSP max heuristic..." << endl;
     }
->>>>>>> 881a8872
 }
 
 // heuristic computation
@@ -103,37 +99,13 @@
     return total_cost;
 }
 
-<<<<<<< HEAD
-static shared_ptr<Heuristic> _parse(OptionParser &parser) {
-    parser.document_synopsis("Max heuristic", "");
-    parser.document_language_support("action costs", "supported");
-    parser.document_language_support("conditional effects", "supported");
-    parser.document_language_support(
-        "axioms",
-        "supported (in the sense that the planner won't complain -- "
-        "handling of axioms might be very stupid "
-        "and even render the heuristic unsafe)");
-    parser.document_property("admissible", "yes for tasks without axioms");
-    parser.document_property("consistent", "yes for tasks without axioms");
-    parser.document_property("safe", "yes for tasks without axioms");
-    parser.document_property("preferred operators", "no");
-
-    parser.add_option<bool>("unsolv_subsumption",
-                            "check if a dead-end is covered by a previous one",
-                            "false");
-    Heuristic::add_options_to_parser(parser);
-    Options opts = parser.parse();
-    if (parser.dry_run())
-        return nullptr;
-    else
-        return make_shared<HSPMaxHeuristic>(opts);
-}
-
-=======
 class HSPMaxHeuristicFeature : public plugins::TypedFeature<Evaluator, HSPMaxHeuristic> {
 public:
     HSPMaxHeuristicFeature() : TypedFeature("hmax") {
         document_title("Max heuristic");
+        add_option<bool>("unsolv_subsumption",
+                         "check if a dead-end is covered by a previous one",
+                         "false");
 
         Heuristic::add_options_to_feature(*this);
 
@@ -151,7 +123,6 @@
         document_property("preferred operators", "no");
     }
 };
->>>>>>> 881a8872
 
 static plugins::FeaturePlugin<HSPMaxHeuristicFeature> _plugin;
 }