#include "max_heuristic.h"

#include "../plugins/plugin.h"
#include "../utils/logging.h"

#include <cassert>
#include <vector>

using namespace std;

namespace max_heuristic {
/*
  TODO: At the time of this writing, this shares huge amounts of code
        with h^add, and the two should be refactored so that the
        common code is only included once, in so far as this is
        possible without sacrificing run-time. We may want to avoid
        virtual calls in the inner-most loops; maybe a templated
        strategy pattern is an option. Right now, the only differences
        to the h^add code are the use of max() instead of add() and
        the lack of preferred operator support (but we might actually
        reintroduce that if it doesn't hurt performance too much).
 */

// construction and destruction
<<<<<<< HEAD
HSPMaxHeuristic::HSPMaxHeuristic(const Options &opts)
    : RelaxationHeuristic(opts), manager(CuddManager(task)) {
//    unsolv_subsumption_check = opts.get<bool>("unsolv_subsumption");
    utils::g_log << "Initializing HSP max heuristic..." << endl;
=======
HSPMaxHeuristic::HSPMaxHeuristic(const plugins::Options &opts)
    : RelaxationHeuristic(opts) {
    if (log.is_at_least_normal()) {
        log << "Initializing HSP max heuristic..." << endl;
    }
>>>>>>> 881a8872
}

// heuristic computation
void HSPMaxHeuristic::setup_exploration_queue() {
    queue.clear();

    for (Proposition &prop : propositions)
        prop.cost = -1;

    // Deal with operators and axioms without preconditions.
    for (UnaryOperator &op : unary_operators) {
        op.unsatisfied_preconditions = op.num_preconditions;
        op.cost = op.base_cost; // will be increased by precondition costs

        if (op.unsatisfied_preconditions == 0)
            enqueue_if_necessary(op.effect, op.base_cost);
    }
}

void HSPMaxHeuristic::setup_exploration_queue_state(const State &state) {
    for (FactProxy fact : state) {
        PropID init_prop = get_prop_id(fact);
        enqueue_if_necessary(init_prop, 0);
    }
}

void HSPMaxHeuristic::relaxed_exploration() {
    int unsolved_goals = goal_propositions.size();
    while (!queue.empty()) {
        pair<int, PropID> top_pair = queue.pop();
        int distance = top_pair.first;
        PropID prop_id = top_pair.second;
        Proposition *prop = get_proposition(prop_id);
        int prop_cost = prop->cost;
        assert(prop_cost >= 0);
        assert(prop_cost <= distance);
        if (prop_cost < distance)
            continue;
        if (prop->is_goal && --unsolved_goals == 0)
            return;
        for (OpID op_id : precondition_of_pool.get_slice(
                 prop->precondition_of, prop->num_precondition_occurences)) {
            UnaryOperator *unary_op = get_operator(op_id);
            unary_op->cost = max(unary_op->cost,
                                 unary_op->base_cost + prop_cost);
            --unary_op->unsatisfied_preconditions;
            assert(unary_op->unsatisfied_preconditions >= 0);
            if (unary_op->unsatisfied_preconditions == 0)
                enqueue_if_necessary(unary_op->effect, unary_op->cost);
        }
    }
}

int HSPMaxHeuristic::compute_heuristic(const State &ancestor_state) {
    State state = convert_ancestor_state(ancestor_state);

    setup_exploration_queue();
    setup_exploration_queue_state(state);
    relaxed_exploration();

    int total_cost = 0;
    for (PropID goal_id : goal_propositions) {
        const Proposition *goal = get_proposition(goal_id);
        int goal_cost = goal->cost;
        if (goal_cost == -1)
            return DEAD_END;
        total_cost = max(total_cost, goal_cost);
    }
    return total_cost;
}

<<<<<<< HEAD
std::pair<SetExpression, Judgment> HSPMaxHeuristic::justify_h_value (
        CertificateManager &certmgr, State &state) {
    /*std::vector<std::vector<int>> clauses(0);
    static SetExpression allstates = certmgr.define_horn_formula(0, clauses);*/
    static SetExpression allstates = certmgr.define_bdd(CuddBDD(&manager, true));
    static Judgment allstates_bound = certmgr.apply_rule_tc(allstates);
    static Judgment empty_bound = certmgr.apply_rule_ec();
    static Judgment allactions_subset_allactions = certmgr.make_statement(certmgr.get_allactions(), certmgr.get_allactions(), "b5");

    int h_value = compute_heuristic(state);

    if (h_value == DEAD_END) {
        std::vector<std::pair<int,int>> unreachable_facts;
//        std::unordered_set<int>unreachable_vars(0);
        for (size_t var = 0; var < task_proxy.get_variables().size(); ++var) {
            for (size_t val = 0; val < (size_t) task_proxy.get_variables()[var].get_domain_size(); ++val) {
                Proposition *prop = get_proposition(var,val);
                if (prop->cost == -1) {
                    unreachable_facts.push_back({var,val});
//                    unreachable_vars.insert(certmgr.get_variable(var,val));
                }
            }
        }
/*        for (int var: unreachable_vars) {
            clauses.push_back({-(var+1)}); //Dimacs needs an offset of 1
        }*/
        SetExpression formula = certmgr.define_bdd(CuddBDD(&manager, {}, unreachable_facts));
//        SetExpression formula = certmgr.define_horn_formula(certmgr.get_factamount(), clauses);
        SetExpression intersection = certmgr.define_set_intersection(formula, certmgr.get_goalset());
        Judgment goal_intersection_empty = certmgr.make_statement(intersection, certmgr.get_emptyset(), "b1");
        SetExpression progression = certmgr.define_set_progression(formula, certmgr.get_allactions());
        SetExpression union_with_empty = certmgr.define_set_union(formula, certmgr.get_emptyset());
        Judgment prog_judgment = certmgr.make_statement(progression, union_with_empty, "b2");
        Judgment infinite_bound = certmgr.apply_rule_pc(formula, std::numeric_limits<unsigned>::max(),
                                                        allactions_subset_allactions, goal_intersection_empty,
                                                        {{prog_judgment, empty_bound}});
        return {formula, infinite_bound};
    } else {
        std::unordered_map<int,std::vector<std::pair<int,int>>> vars_by_bound(0);
        for (size_t var = 0; var < task_proxy.get_variables().size(); ++var) {
            for (int val = 0; val < task_proxy.get_variables()[var].get_domain_size(); ++val) {
                Proposition *prop = get_proposition(var,val);
                int cost = (prop->cost == -1) ? h_value+1 : prop->cost;
                if (cost > 0) {
                    vars_by_bound[std::max(0,h_value-cost)].push_back({var,val});
                    //vars_by_bound[std::max(0,h_value-cost)].push_back(certmgr.get_variable(var,val));
                }
            }
        }

        std::vector<int> bounds;
        bounds.reserve(vars_by_bound.size());
        for (auto it : vars_by_bound) {
            bounds.push_back(it.first);
        }
        bounds.push_back(h_value);
        std::sort(bounds.begin(), bounds.end());

        std::vector<std::pair<int,int>> negative_facts;
        std::vector<std::pair<SetExpression,Judgment>> sets_and_their_bounds;
        sets_and_their_bounds.push_back({allstates,allstates_bound});
        for (size_t bound_id = 1; bound_id < bounds.size(); ++bound_id) {
            //prepare new formula
            int bound = bounds[bound_id];
            for (std::pair<int,int> fact : vars_by_bound[bounds[bound_id-1]]) {
//                clauses.push_back({-(var+1)}); //Dimacs needs an offset of 1
                negative_facts.push_back(fact);
            }
//            SetExpression bound_set = certmgr.define_horn_formula(certmgr.get_factamount(), clauses);
            SetExpression bound_set = certmgr.define_bdd(CuddBDD(&manager, {}, negative_facts));

            // Judgments for PC rule
            SetExpression goal_intersection = certmgr.define_set_intersection(bound_set, certmgr.get_goalset());
            Judgment empty_goal = certmgr.make_statement(goal_intersection, certmgr.get_emptyset(), "b1");
            std::vector<std::pair<Judgment,Judgment>> successor_bounds;
            for (auto element : certmgr.get_sorted_actions()) {
                SetExpression actionset = element.first;
                int action_cost = element.second;
                auto it = std::lower_bound(bounds.begin(), bounds.end(), bound-action_cost);
                size_t index = std::distance(bounds.begin(), it);
                std::pair<SetExpression, Judgment> background =
                        (*it == bound) ? std::make_pair(certmgr.get_emptyset(), empty_bound)
                                             : sets_and_their_bounds[index];

                SetExpression progression = certmgr.define_set_progression(bound_set, actionset);
                SetExpression right_union = certmgr.define_set_union(bound_set, background.first);
                Judgment prog_judgment = certmgr.make_statement(progression, right_union, "b2");
                successor_bounds.push_back({prog_judgment, background.second});
            }
            Judgment bound_judgment = certmgr.apply_rule_pc(bound_set, bound, certmgr.get_all_actions_contained_judgment(),
                                                            empty_goal, successor_bounds);
            sets_and_their_bounds.push_back({bound_set, bound_judgment});
        }
        return sets_and_their_bounds[bounds.size()-1];
    }
}

static shared_ptr<Heuristic> _parse(OptionParser &parser) {
    parser.document_synopsis("Max heuristic", "");
    parser.document_language_support("action costs", "supported");
    parser.document_language_support("conditional effects", "supported");
    parser.document_language_support(
        "axioms",
        "supported (in the sense that the planner won't complain -- "
        "handling of axioms might be very stupid "
        "and even render the heuristic unsafe)");
    parser.document_property("admissible", "yes for tasks without axioms");
    parser.document_property("consistent", "yes for tasks without axioms");
    parser.document_property("safe", "yes for tasks without axioms");
    parser.document_property("preferred operators", "no");

    Heuristic::add_options_to_parser(parser);
    Options opts = parser.parse();
    if (parser.dry_run())
        return nullptr;
    else
        return make_shared<HSPMaxHeuristic>(opts);
}

=======
class HSPMaxHeuristicFeature : public plugins::TypedFeature<Evaluator, HSPMaxHeuristic> {
public:
    HSPMaxHeuristicFeature() : TypedFeature("hmax") {
        document_title("Max heuristic");

        Heuristic::add_options_to_feature(*this);

        document_language_support("action costs", "supported");
        document_language_support("conditional effects", "supported");
        document_language_support(
            "axioms",
            "supported (in the sense that the planner won't complain -- "
            "handling of axioms might be very stupid "
            "and even render the heuristic unsafe)");

        document_property("admissible", "yes for tasks without axioms");
        document_property("consistent", "yes for tasks without axioms");
        document_property("safe", "yes for tasks without axioms");
        document_property("preferred operators", "no");
    }
};
>>>>>>> 881a8872

static plugins::FeaturePlugin<HSPMaxHeuristicFeature> _plugin;
}<|MERGE_RESOLUTION|>--- conflicted
+++ resolved
@@ -22,18 +22,12 @@
  */
 
 // construction and destruction
-<<<<<<< HEAD
-HSPMaxHeuristic::HSPMaxHeuristic(const Options &opts)
+HSPMaxHeuristic::HSPMaxHeuristic(const plugins::Options &opts)
     : RelaxationHeuristic(opts), manager(CuddManager(task)) {
 //    unsolv_subsumption_check = opts.get<bool>("unsolv_subsumption");
-    utils::g_log << "Initializing HSP max heuristic..." << endl;
-=======
-HSPMaxHeuristic::HSPMaxHeuristic(const plugins::Options &opts)
-    : RelaxationHeuristic(opts) {
     if (log.is_at_least_normal()) {
         log << "Initializing HSP max heuristic..." << endl;
     }
->>>>>>> 881a8872
 }
 
 // heuristic computation
@@ -105,7 +99,6 @@
     return total_cost;
 }
 
-<<<<<<< HEAD
 std::pair<SetExpression, Judgment> HSPMaxHeuristic::justify_h_value (
         CertificateManager &certmgr, State &state) {
     /*std::vector<std::vector<int>> clauses(0);
@@ -203,29 +196,7 @@
     }
 }
 
-static shared_ptr<Heuristic> _parse(OptionParser &parser) {
-    parser.document_synopsis("Max heuristic", "");
-    parser.document_language_support("action costs", "supported");
-    parser.document_language_support("conditional effects", "supported");
-    parser.document_language_support(
-        "axioms",
-        "supported (in the sense that the planner won't complain -- "
-        "handling of axioms might be very stupid "
-        "and even render the heuristic unsafe)");
-    parser.document_property("admissible", "yes for tasks without axioms");
-    parser.document_property("consistent", "yes for tasks without axioms");
-    parser.document_property("safe", "yes for tasks without axioms");
-    parser.document_property("preferred operators", "no");
-
-    Heuristic::add_options_to_parser(parser);
-    Options opts = parser.parse();
-    if (parser.dry_run())
-        return nullptr;
-    else
-        return make_shared<HSPMaxHeuristic>(opts);
-}
-
-=======
+
 class HSPMaxHeuristicFeature : public plugins::TypedFeature<Evaluator, HSPMaxHeuristic> {
 public:
     HSPMaxHeuristicFeature() : TypedFeature("hmax") {
@@ -247,7 +218,6 @@
         document_property("preferred operators", "no");
     }
 };
->>>>>>> 881a8872
 
 static plugins::FeaturePlugin<HSPMaxHeuristicFeature> _plugin;
 }