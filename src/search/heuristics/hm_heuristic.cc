--- conflicted
+++ resolved
@@ -266,7 +266,6 @@
     }
 }
 
-<<<<<<< HEAD
 
 void HMHeuristic::setup_unsolvability_proof() {
     int varamount = task_proxy.get_variables().size();
@@ -338,11 +337,8 @@
 }
 
 
-class HMHeuristicFeature : public plugins::TypedFeature<Evaluator, HMHeuristic> {
-=======
 class HMHeuristicFeature
     : public plugins::TypedFeature<Evaluator, HMHeuristic> {
->>>>>>> e02b0f84
 public:
     HMHeuristicFeature() : TypedFeature("hm") {
         document_title("h^m heuristic");
