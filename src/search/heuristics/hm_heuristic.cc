--- conflicted
+++ resolved
@@ -17,22 +17,14 @@
     : Heuristic(opts),
       m(opts.get<int>("m")),
       has_cond_effects(task_properties::has_conditional_effects(task_proxy)),
-<<<<<<< HEAD
       goals(task_properties::get_fact_pairs(task_proxy.get_goals())),
       unsolvability_setup(false) {
-    utils::g_log << "Using h^" << m << "." << endl;
-    utils::g_log << "The implementation of the h^m heuristic is preliminary." << endl
-                 << "It is SLOOOOOOOOOOOW." << endl
-                 << "Please do not use this for comparison!" << endl;
-=======
-      goals(task_properties::get_fact_pairs(task_proxy.get_goals())) {
     if (log.is_at_least_normal()) {
         log << "Using h^" << m << "." << endl;
         log << "The implementation of the h^m heuristic is preliminary." << endl
             << "It is SLOOOOOOOOOOOW." << endl
             << "Please do not use this for comparison!" << endl;
     }
->>>>>>> 98316940
     generate_all_tuples();
 }
 
@@ -273,6 +265,76 @@
     }
 }
 
+
+void HMHeuristic::setup_unsolvability_proof() {
+    int varamount = task_proxy.get_variables().size();
+    fact_to_variable.resize(varamount);
+    strips_varamount = 0;
+    for(int i = 0; i < varamount; ++i) {
+        int domsize = task_proxy.get_variables()[i].get_domain_size();
+        fact_to_variable[i].resize(domsize);
+        for(int j = 0; j < domsize; ++j) {
+            // we want the variables to start with 1 since that is how the DIMACS format works
+            fact_to_variable[i][j] = ++strips_varamount;
+        }
+    }
+
+    // store all mutex information in clause form
+    for(int i = 0; i < varamount; ++i) {
+        int domsize = task_proxy.get_variables()[i].get_domain_size();
+        for(int j = 0; j < domsize-1; ++j) {
+            for(int k = j+1; k < domsize; ++k) {
+                mutexes.push_back({-fact_to_variable[i][j], -fact_to_variable[i][k]});
+            }
+        }
+    }
+    unsolvability_setup = true;
+}
+
+void HMHeuristic::store_deadend_info(EvaluationContext &eval_context) {
+    if(!unsolvability_setup) {
+        setup_unsolvability_proof();
+    }
+
+    std::forward_list<const Tuple *> tuples;
+    for(auto &elem : hm_table) {
+        if (elem.second == numeric_limits<int>::max()) {
+            tuples.push_front(&(elem.first));
+        }
+    }
+    unreachable_tuples.insert({eval_context.get_state().get_id().get_value(), std::move(tuples)});
+}
+
+std::pair<SetExpression,Judgment> HMHeuristic::get_dead_end_justification(
+        EvaluationContext &eval_context, UnsolvabilityManager &unsolvmanager) {
+
+    std::vector<std::vector<int>> clauses = mutexes;
+    clauses.reserve(mutexes.size() + unreachable_tuples.size());
+    for(const Tuple * tuple : unreachable_tuples[eval_context.get_state().get_id().get_value()]) {
+        std::vector<int> clause;
+        clause.reserve(tuple->size());
+        for(size_t i = 0; i < tuple->size(); ++i) {
+            const FactPair &fact = tuple->at(i);
+            clause.push_back(-fact_to_variable[fact.var][fact.value]);
+        }
+        clauses.push_back(clause);
+    }
+
+    SetExpression set = unsolvmanager.define_horn_formula(strips_varamount, clauses);
+    SetExpression progression = unsolvmanager.define_set_progression(set, 0);
+    SetExpression empty_set = unsolvmanager.get_emptyset();
+    SetExpression union_with_empty = unsolvmanager.define_set_union(set, empty_set);
+    SetExpression goal_set = unsolvmanager.get_goalset();
+    SetExpression goal_intersection = unsolvmanager.define_set_intersection(set, goal_set);
+
+    Judgment empty_dead = unsolvmanager.apply_rule_ed();
+    Judgment progression_closed = unsolvmanager.make_statement(progression, union_with_empty, "b2");
+    Judgment goal_intersection_empty = unsolvmanager.make_statement(goal_intersection, empty_set, "b1");
+    Judgment goal_intersection_dead = unsolvmanager.apply_rule_sd(goal_intersection, empty_dead, goal_intersection_empty);
+    Judgment set_dead = unsolvmanager.apply_rule_pg(set, progression_closed, empty_dead, goal_intersection_dead);
+    return std::make_pair(set, set_dead);
+}
+
 class HMHeuristicFeature : public plugins::TypedFeature<Evaluator, HMHeuristic> {
 public:
     HMHeuristicFeature() : TypedFeature("hm") {
@@ -298,104 +360,5 @@
     }
 };
 
-<<<<<<< HEAD
-void HMHeuristic::setup_unsolvability_proof() {
-    int varamount = task_proxy.get_variables().size();
-    fact_to_variable.resize(varamount);
-    strips_varamount = 0;
-    for(int i = 0; i < varamount; ++i) {
-        int domsize = task_proxy.get_variables()[i].get_domain_size();
-        fact_to_variable[i].resize(domsize);
-        for(int j = 0; j < domsize; ++j) {
-            // we want the variables to start with 1 since that is how the DIMACS format works
-            fact_to_variable[i][j] = ++strips_varamount;
-        }
-    }
-
-    // store all mutex information in clause form
-    for(int i = 0; i < varamount; ++i) {
-        int domsize = task_proxy.get_variables()[i].get_domain_size();
-        for(int j = 0; j < domsize-1; ++j) {
-            for(int k = j+1; k < domsize; ++k) {
-                mutexes.push_back({-fact_to_variable[i][j], -fact_to_variable[i][k]});
-            }
-        }
-    }
-    unsolvability_setup = true;
-}
-
-void HMHeuristic::store_deadend_info(EvaluationContext &eval_context) {
-    if(!unsolvability_setup) {
-        setup_unsolvability_proof();
-    }
-
-    std::forward_list<const Tuple *> tuples;
-    for(auto &elem : hm_table) {
-        if (elem.second == numeric_limits<int>::max()) {
-            tuples.push_front(&(elem.first));
-        }
-    }
-    unreachable_tuples.insert({eval_context.get_state().get_id().get_value(), std::move(tuples)});
-}
-
-std::pair<SetExpression,Judgment> HMHeuristic::get_dead_end_justification(
-        EvaluationContext &eval_context, UnsolvabilityManager &unsolvmanager) {
-
-    std::vector<std::vector<int>> clauses = mutexes;
-    clauses.reserve(mutexes.size() + unreachable_tuples.size());
-    for(const Tuple * tuple : unreachable_tuples[eval_context.get_state().get_id().get_value()]) {
-        std::vector<int> clause;
-        clause.reserve(tuple->size());
-        for(size_t i = 0; i < tuple->size(); ++i) {
-            const FactPair &fact = tuple->at(i);
-            clause.push_back(-fact_to_variable[fact.var][fact.value]);
-        }
-        clauses.push_back(clause);
-    }
-
-    SetExpression set = unsolvmanager.define_horn_formula(strips_varamount, clauses);
-    SetExpression progression = unsolvmanager.define_set_progression(set, 0);
-    SetExpression empty_set = unsolvmanager.get_emptyset();
-    SetExpression union_with_empty = unsolvmanager.define_set_union(set, empty_set);
-    SetExpression goal_set = unsolvmanager.get_goalset();
-    SetExpression goal_intersection = unsolvmanager.define_set_intersection(set, goal_set);
-
-    Judgment empty_dead = unsolvmanager.apply_rule_ed();
-    Judgment progression_closed = unsolvmanager.make_statement(progression, union_with_empty, "b2");
-    Judgment goal_intersection_empty = unsolvmanager.make_statement(goal_intersection, empty_set, "b1");
-    Judgment goal_intersection_dead = unsolvmanager.apply_rule_sd(goal_intersection, empty_dead, goal_intersection_empty);
-    Judgment set_dead = unsolvmanager.apply_rule_pg(set, progression_closed, empty_dead, goal_intersection_dead);
-    return std::make_pair(set, set_dead);
-}
-
-
-static shared_ptr<Heuristic> _parse(OptionParser &parser) {
-    parser.document_synopsis("h^m heuristic", "");
-    parser.document_language_support("action costs", "supported");
-    parser.document_language_support("conditional effects", "ignored");
-    parser.document_language_support("axioms", "ignored");
-    parser.document_property("admissible",
-                             "yes for tasks without conditional "
-                             "effects or axioms");
-    parser.document_property("consistent",
-                             "yes for tasks without conditional "
-                             "effects or axioms");
-    parser.document_property("safe",
-                             "yes for tasks without conditional "
-                             "effects or axioms");
-    parser.document_property("preferred operators", "no");
-
-    parser.add_option<int>("m", "subset size", "2", Bounds("1", "infinity"));
-    Heuristic::add_options_to_parser(parser);
-    Options opts = parser.parse();
-    if (parser.dry_run())
-        return nullptr;
-    else
-        return make_shared<HMHeuristic>(opts);
-}
-
-static Plugin<Evaluator> _plugin("hm", _parse);
-=======
 static plugins::FeaturePlugin<HMHeuristicFeature> _plugin;
->>>>>>> 98316940
 }