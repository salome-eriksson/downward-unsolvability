--- conflicted
+++ resolved
@@ -159,7 +159,9 @@
     // Iterate over all candidates and search for the best improving pattern/pdb
     for (size_t i = 0; i < candidate_pdbs.size(); ++i) {
         PDBHeuristic *pdb_heuristic = candidate_pdbs[i];
-        if (pdb_heuristic == 0) { // candidate pattern is too large
+        if (pdb_heuristic == 0) { 
+            // candidate pattern is too large or has already been added to
+            // the canonical heuristic.
             continue;
         }
         // If a candidate's size added to the current collection's size exceeds the maximum
@@ -259,46 +261,6 @@
         int improvement = improvement_and_index.first;
         int best_pdb_index = improvement_and_index.second;
 
-<<<<<<< HEAD
-        // Iterate over all candidates and search for the best improving pattern/pdb
-        for (size_t i = 0; i < candidate_pdbs.size(); ++i) {
-            PDBHeuristic *pdb_heuristic = candidate_pdbs[i];
-            if (pdb_heuristic == 0) {
-                // candidate pattern is too large or has already been added to
-                // the canonical heuristic.
-                continue;
-            }
-            // If a candidate's size added to the current collection's size exceeds the maximum
-            // collection size, then delete the PDB and let the PDB's entry point to a null reference.
-            if (current_heuristic->get_size() + pdb_heuristic->get_size() > collection_max_size) {
-                delete pdb_heuristic;
-                candidate_pdbs[i] = 0;
-                continue;
-            }
-
-            // Calculate the "counting approximation" for all sample states: count the number of
-            // samples for which the current pattern collection heuristic would be improved
-            // if the new pattern was included into it.
-            // TODO: The original implementation by Haslum et al. uses m/t as a statistical
-            // confidence intervall to stop the astar-search (which they use, see above) earlier.
-            int count = 0;
-            vector<vector<PDBHeuristic *> > max_additive_subsets;
-            current_heuristic->get_max_additive_subsets(pdb_heuristic->get_pattern(), max_additive_subsets);
-            for (size_t j = 0; j < samples.size(); ++j) {
-                if (is_heuristic_improved(pdb_heuristic, samples[j], max_additive_subsets))
-                    ++count;
-            }
-            if (count > improvement) {
-                improvement = count;
-                best_pdb_index = i;
-            }
-            if (count > 0) {
-                cout << "pattern: " << candidate_pdbs[i]->get_pattern()
-                     << " - improvement: " << count << endl;
-            }
-        }
-=======
->>>>>>> a2929bf4
         if (improvement < min_improvement) { // end hill climbing algorithm
             // Note that using dominance pruning during hill-climbing could lead to
             // fewer discovered patterns and pattern collections.
@@ -317,13 +279,9 @@
         }
 
         // add the best pattern to the CanonicalPDBsHeuristic
-<<<<<<< HEAD
+        assert(best_pdb_index != -1);
         const PDBHeuristic *best_pdb = candidate_pdbs[best_pdb_index];
         const vector<int> &best_pattern = best_pdb->get_pattern();
-=======
-        assert(best_pdb_index != -1);
-        const vector<int> &best_pattern = candidate_pdbs[best_pdb_index]->get_pattern();
->>>>>>> a2929bf4
         cout << "found a better pattern with improvement " << improvement << endl;
         cout << "pattern: " << best_pattern << endl;
         current_heuristic->add_pattern(best_pattern);
