#include "zero_one_pdbs_heuristic.h"

#include "pattern_database.h"
#include "util.h"

#include "../evaluation_context.h"
#include "../option_parser.h"
#include "../plugin.h"
#include "../utilities.h"

#include <vector>

using namespace std;

ZeroOnePDBsHeuristic::ZeroOnePDBsHeuristic(
    const Options &opts,
    const vector<int> &op_costs)
    : Heuristic(opts) {
    vector<int> operator_costs;
    OperatorsProxy operators = task_proxy.get_operators();

    // If no operator costs are specified, use default operator costs.
    if (op_costs.empty()) {
        operator_costs.reserve(operators.size());
        for (OperatorProxy op : operators)
            operator_costs.push_back(op.get_cost());
    } else {
        assert(op_costs.size() == operators.size());
        operator_costs = op_costs;
    }

    const vector<vector<int> > &pattern_collection(
        opts.get_list<vector<int> >("patterns"));

    //Timer timer;
    approx_mean_finite_h = 0;
    pattern_databases.reserve(pattern_collection.size());
<<<<<<< HEAD
    for (size_t i = 0; i < pattern_collection.size(); ++i) {
        Options opts;
        opts.set<shared_ptr<AbstractTask> >("transform", task);
        opts.set<int>("cost_type", cost_type);
        opts.set<vector<int> >("pattern", pattern_collection[i]);
        opts.set<bool>("cache_h", false);
        PDBHeuristic *pdb_heuristic = new PDBHeuristic(opts, false, operator_costs);
        pattern_databases.push_back(pdb_heuristic);

        // Set cost of relevant operators to 0 for further iterations (action cost partitioning).
        for (size_t j = 0; j < g_operators.size(); ++j) {
            if (pdb_heuristic->is_operator_relevant(g_operators[j]))
                operator_costs[j] = 0;
=======
    for (const vector<int> &pattern : pattern_collection) {
        PatternDatabase *pdb = new PatternDatabase(task, pattern, false,
                                                   operator_costs);
        pattern_databases.push_back(pdb);

        /* Set cost of relevant operators to 0 for further iterations
           (action cost partitioning). */
        for (OperatorProxy op : operators) {
            if (pdb->is_operator_relevant(op))
                operator_costs[op.get_id()] = 0;
>>>>>>> 9aad6f1a
        }

        approx_mean_finite_h += pdb->compute_mean_finite_h();
    }
    //cout << "All or nothing PDB collection construction time: " <<
    //timer << endl;
}

ZeroOnePDBsHeuristic::~ZeroOnePDBsHeuristic() {
    for (PatternDatabase *pdb : pattern_databases) {
        delete pdb;
    }
}

void ZeroOnePDBsHeuristic::initialize() {
}

int ZeroOnePDBsHeuristic::compute_heuristic(const GlobalState &global_state) {
    /*
      Because we use cost partitioning, we can simply add up all
      heuristic values of all patterns in the pattern collection.
    */
    State state = convert_global_state(global_state);
    int h_val = 0;
    for (PatternDatabase *pdb : pattern_databases) {
        int pdb_value = pdb->get_value(state);
        if (pdb_value == numeric_limits<int>::max())
            return DEAD_END;
        h_val += pdb_value;
    }
    return h_val;
}

void ZeroOnePDBsHeuristic::dump() const {
    for (PatternDatabase *pdb : pattern_databases) {
        cout << pdb->get_pattern() << endl;
    }
}

static Heuristic *_parse(OptionParser &parser) {
    parser.document_synopsis(
        "Zero-One PDB",
        "The zero/one pattern database heuristic is simply the sum of the "
        "heuristic values of all patterns in the pattern collection. In contrast "
        "to the canonical pattern database heuristic, there is no need to check "
        "for additive subsets, because the additivity of the patterns is "
        "guaranteed by action cost partitioning. This heuristic uses the most "
        "simple form of action cost partitioning, i.e. if an operator affects "
        "more than one pattern in the collection, its costs are entirely taken "
        "into account for one pattern (the first one which it affects) and set "
        "to zero for all other affected patterns.");
    parser.document_language_support("action costs", "supported");
    parser.document_language_support("conditional effects", "not supported");
    parser.document_language_support("axioms", "not supported");
    parser.document_property("admissible", "yes");
    parser.document_property("consistent", "yes");
    parser.document_property("safe", "yes");
    parser.document_property("preferred operators", "no");

    Heuristic::add_options_to_parser(parser);
    Options opts;
    parse_patterns(parser, opts);

    if (parser.dry_run())
        return 0;

    return new ZeroOnePDBsHeuristic(opts);
}

static Plugin<Heuristic> _plugin("zopdbs", _parse);<|MERGE_RESOLUTION|>--- conflicted
+++ resolved
@@ -35,21 +35,6 @@
     //Timer timer;
     approx_mean_finite_h = 0;
     pattern_databases.reserve(pattern_collection.size());
-<<<<<<< HEAD
-    for (size_t i = 0; i < pattern_collection.size(); ++i) {
-        Options opts;
-        opts.set<shared_ptr<AbstractTask> >("transform", task);
-        opts.set<int>("cost_type", cost_type);
-        opts.set<vector<int> >("pattern", pattern_collection[i]);
-        opts.set<bool>("cache_h", false);
-        PDBHeuristic *pdb_heuristic = new PDBHeuristic(opts, false, operator_costs);
-        pattern_databases.push_back(pdb_heuristic);
-
-        // Set cost of relevant operators to 0 for further iterations (action cost partitioning).
-        for (size_t j = 0; j < g_operators.size(); ++j) {
-            if (pdb_heuristic->is_operator_relevant(g_operators[j]))
-                operator_costs[j] = 0;
-=======
     for (const vector<int> &pattern : pattern_collection) {
         PatternDatabase *pdb = new PatternDatabase(task, pattern, false,
                                                    operator_costs);
@@ -60,7 +45,6 @@
         for (OperatorProxy op : operators) {
             if (pdb->is_operator_relevant(op))
                 operator_costs[op.get_id()] = 0;
->>>>>>> 9aad6f1a
         }
 
         approx_mean_finite_h += pdb->compute_mean_finite_h();
