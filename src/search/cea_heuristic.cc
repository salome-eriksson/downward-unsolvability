#include "cea_heuristic.h"

#include "domain_transition_graph.h"
#include "globals.h"
#include "operator.h"
#include "option_parser.h"
#include "plugin.h"
#include "state.h"

#include <cassert>
#include <limits>
#include <vector>
using namespace std;


/* Implementation notes:

   The main data structures are:
   - LocalProblem: a single "copy" of a domain transition graph, which
     is used to compute the costs of achieving all facts (v=d') for a
     fixed variable v starting from a fixed value d. So we can have at
     most |dom(v)| many local problems for any variable v. These are
     created lazily as needed.
   - LocalProblemNode: a single vertex in the domain transition graph
     represented by a LocalProblem. Knows what the successors in the
     graph are and keeps tracks of costs and helpful transitions for
     the node.
   - LocalTransition: a transition between two local problem nodes.
     Keeps track of how many unachieved preconditions there still are,
     what the cost of enabling the transition are and things like that.

   The following two design decisions might be worth revisiting:
   - Each local problem keeps its own copy of the graph itself
     (what is connected to what via which labels), even though this
     is not necessary. The "static" graph info and the "dynamic" info
     could be split, potentially saving quite a bit of memory.
   - The graph is encoded with reference cycles: each transition knows
     what its source node is, even though this is in a sense redundant
     (the source must be the node which holds the transition), and
     every node knows what its local problem is, which is similarly
     redundant (the local problem must be the one that holds this node).
     If we got rid of this, the main queue of the algorithm would need
     (LocalProblem *, LocalProblemNode *) pairs rather than straight
     node pointers, and the waiting lists would need to contain
     (LocalProblemNode *, LocalTransition *) pairs rather than straight
     transitions. So it's not clear if this would really save much, which
     is why we do not currently do it.
 */

namespace cea_heuristic {
struct LocalTransition {
    LocalProblemNode *source;
    LocalProblemNode *target;
    const ValueTransitionLabel *label;
    int action_cost;

    int target_cost;
    int unreached_conditions;

    LocalTransition(
        LocalProblemNode *source_, LocalProblemNode *target_,
        const ValueTransitionLabel *label_, int action_cost_)
        : source(source_), target(target_),
          label(label_), action_cost(action_cost_),
          target_cost(-1), unreached_conditions(-1) {
        // target_cost and unreached_cost are initialized by
        // expand_transition.
    }

    ~LocalTransition() {
    }
};


struct LocalProblemNode {
    // Attributes fixed during initialization.
    LocalProblem *owner;
    vector<LocalTransition> outgoing_transitions;

    // Dynamic attributes (modified during heuristic computation).
    int cost;
    bool expanded;
    vector<short> context;

    LocalTransition *reached_by;
    /* Before a node is expanded, reached_by is the "current best"
       transition leading to this node. After a node is expanded, the
       reached_by value of the parent is copied (unless the parent is
       the initial node), so that reached_by is the *first* transition
       on the optimal path to this node. This is useful for preferred
       operators. (The two attributes used to be separate, but this
       was a bit wasteful.) */

    vector<LocalTransition *> waiting_list;

    LocalProblemNode(LocalProblem *owner_, int context_size)
        : owner(owner_),
          cost(-1),
          expanded(false),
          context(context_size, -1),
          reached_by(0) {
    }

    ~LocalProblemNode() {
    }
};

struct LocalProblem {
    int base_priority;
    vector<LocalProblemNode> nodes;
    vector<int> *context_variables;
public:
    LocalProblem()
        : base_priority(-1) {
    }

    ~LocalProblem() {
    }
};

LocalProblem *ContextEnhancedAdditiveHeuristic::get_local_problem(
    int var_no, int value) {
    LocalProblem * &table_entry = local_problem_index[var_no][value];
    if (!table_entry) {
        table_entry = build_problem_for_variable(var_no);
        local_problems.push_back(table_entry);
    }
    return table_entry;
}

LocalProblem *ContextEnhancedAdditiveHeuristic::build_problem_for_variable(
    int var_no) const {
    LocalProblem *problem = new LocalProblem;

    DomainTransitionGraph *dtg = g_transition_graphs[var_no];

    problem->context_variables = &dtg->cea_parents;

    int num_parents = problem->context_variables->size();
    size_t num_values = g_variable_domain[var_no];
    problem->nodes.reserve(num_values);
    for (size_t value = 0; value < num_values; ++value)
        problem->nodes.push_back(LocalProblemNode(problem, num_parents));

    // Compile the DTG arcs into LocalTransition objects.
    for (size_t value = 0; value < num_values; ++value) {
        LocalProblemNode &node = problem->nodes[value];
        const ValueNode &dtg_node = dtg->nodes[value];
        for (size_t i = 0; i < dtg_node.transitions.size(); ++i) {
            const ValueTransition &dtg_trans = dtg_node.transitions[i];
            int target_value = dtg_trans.target->value;
            LocalProblemNode &target = problem->nodes[target_value];
            for (size_t j = 0; j < dtg_trans.cea_labels.size(); ++j) {
                const ValueTransitionLabel &label = dtg_trans.cea_labels[j];
                int action_cost = get_adjusted_cost(*label.op);
                LocalTransition trans(&node, &target, &label, action_cost);
                node.outgoing_transitions.push_back(trans);
            }
        }
    }
    return problem;
}

LocalProblem *ContextEnhancedAdditiveHeuristic::build_problem_for_goal() const {
    LocalProblem *problem = new LocalProblem;

    problem->context_variables = new vector<int>;
    for (size_t i = 0; i < g_goal.size(); ++i)
        problem->context_variables->push_back(g_goal[i].first);

    for (size_t value = 0; value < 2; ++value)
        problem->nodes.push_back(LocalProblemNode(problem, g_goal.size()));

    vector<LocalAssignment> goals;
    for (size_t goal_no = 0; goal_no < g_goal.size(); ++goal_no) {
        int goal_value = g_goal[goal_no].second;
        goals.push_back(LocalAssignment(goal_no, goal_value));
    }
    vector<LocalAssignment> no_effects;
    ValueTransitionLabel *label = new ValueTransitionLabel(0, goals, no_effects);
    LocalTransition trans(&problem->nodes[0], &problem->nodes[1], label, 0);
    problem->nodes[0].outgoing_transitions.push_back(trans);
    return problem;
}

int ContextEnhancedAdditiveHeuristic::get_priority(
    LocalProblemNode *node) const {
    /* Nodes have both a "cost" and a "priority", which are related.
       The cost is an estimate of how expensive it is to reach this
       node. The "priority" is the lowest cost value in the overall
       cost computation for which this node will be important. It is
       essentially the sum of the cost and a local-problem-specific
       "base priority", which depends on where this local problem is
       needed for the overall computation. */
    return node->owner->base_priority + node->cost;
}

inline void ContextEnhancedAdditiveHeuristic::initialize_heap() {
    node_queue.clear();
}

inline void ContextEnhancedAdditiveHeuristic::add_to_heap(
    LocalProblemNode *node) {
    node_queue.push(get_priority(node), node);
}

bool ContextEnhancedAdditiveHeuristic::is_local_problem_set_up(
    const LocalProblem *problem) const {
    return problem->base_priority != -1;
}

void ContextEnhancedAdditiveHeuristic::set_up_local_problem(
    LocalProblem *problem, int base_priority,
    int start_value, const State &state) {
    assert(problem->base_priority == -1);
    problem->base_priority = base_priority;

    vector<LocalProblemNode> &nodes = problem->nodes;
    for (size_t to_value = 0; to_value < nodes.size(); ++to_value) {
        nodes[to_value].expanded = false;
        nodes[to_value].cost = numeric_limits<int>::max();
        nodes[to_value].waiting_list.clear();
        nodes[to_value].reached_by = 0;
    }

    LocalProblemNode *start = &nodes[start_value];
    start->cost = 0;
    for (size_t i = 0; i < problem->context_variables->size(); ++i)
        start->context[i] = state[(*problem->context_variables)[i]];

    add_to_heap(start);
}

void ContextEnhancedAdditiveHeuristic::try_to_fire_transition(
    LocalTransition *trans) {
    if (!trans->unreached_conditions) {
        LocalProblemNode *target = trans->target;
        if (trans->target_cost < target->cost) {
            target->cost = trans->target_cost;
            target->reached_by = trans;
            add_to_heap(target);
        }
    }
}

void ContextEnhancedAdditiveHeuristic::expand_node(LocalProblemNode *node) {
    node->expanded = true;
    // Set context unless this was an initial node.
    LocalTransition *reached_by = node->reached_by;
    if (reached_by) {
        LocalProblemNode *parent = reached_by->source;
        vector<short> &context = node->context;
        context = parent->context;
        const vector<LocalAssignment> &precond = reached_by->label->precond;
        for (size_t i = 0; i < precond.size(); ++i)
            context[precond[i].local_var] = precond[i].value;
        const vector<LocalAssignment> &effect = reached_by->label->effect;
        for (size_t i = 0; i < effect.size(); ++i)
            context[effect[i].local_var] = effect[i].value;
        if (parent->reached_by)
            node->reached_by = parent->reached_by;
    }
    for (size_t i = 0; i < node->waiting_list.size(); ++i) {
        LocalTransition *trans = node->waiting_list[i];
        assert(trans->unreached_conditions);
        --trans->unreached_conditions;
        trans->target_cost += node->cost;
        try_to_fire_transition(trans);
    }
    node->waiting_list.clear();
}

void ContextEnhancedAdditiveHeuristic::expand_transition(
    LocalTransition *trans, const State &state) {
    /* Called when the source of trans is reached by Dijkstra
       exploration. Try to compute cost for the target of the
       transition from the source cost, action cost, and set-up costs
       for the conditions on the label. The latter may yet be unknown,
       in which case we "subscribe" to the waiting list of the node
       that will tell us the correct value. */

    assert(trans->source->cost >= 0);
    assert(trans->source->cost < numeric_limits<int>::max());

    trans->target_cost = trans->source->cost + trans->action_cost;

    if (trans->target->cost <= trans->target_cost) {
        // Transition cannot find a shorter path to target.
        return;
    }

    trans->unreached_conditions = 0;
    const vector<LocalAssignment> &precond = trans->label->precond;

    vector<LocalAssignment>::const_iterator
        curr_precond = precond.begin(),
        last_precond = precond.end();

    short *context = &trans->source->context.front();
    int *parent_vars = &*trans->source->owner->context_variables->begin();

    for (; curr_precond != last_precond; ++curr_precond) {
        int local_var = curr_precond->local_var;
        int current_val = context[local_var];
        int precond_value = curr_precond->value;
        int precond_var_no = parent_vars[local_var];

        if (current_val == precond_value)
            continue;

        LocalProblem *subproblem = get_local_problem(
            precond_var_no, current_val);

        if (!is_local_problem_set_up(subproblem)) {
            set_up_local_problem(
                subproblem, get_priority(trans->source), current_val, state);
        }

        LocalProblemNode *cond_node = &subproblem->nodes[precond_value];
        if (cond_node->expanded) {
            trans->target_cost += cond_node->cost;
            if (trans->target->cost <= trans->target_cost) {
                // Transition cannot find a shorter path to target.
                return;
            }
        } else {
            cond_node->waiting_list.push_back(trans);
            ++trans->unreached_conditions;
        }
    }
    try_to_fire_transition(trans);
}

int ContextEnhancedAdditiveHeuristic::compute_costs(const State &state) {
    while (!node_queue.empty()) {
        pair<int, LocalProblemNode *> top_pair = node_queue.pop();
        int curr_priority = top_pair.first;
        LocalProblemNode *node = top_pair.second;

        assert(is_local_problem_set_up(node->owner));
        if (get_priority(node) < curr_priority)
            continue;
        if (node == goal_node)
            return node->cost;

        assert(get_priority(node) == curr_priority);
        expand_node(node);
        for (size_t i = 0; i < node->outgoing_transitions.size(); ++i)
            expand_transition(&node->outgoing_transitions[i], state);
    }
    return DEAD_END;
}

void ContextEnhancedAdditiveHeuristic::mark_helpful_transitions(
    LocalProblem *problem, LocalProblemNode *node, const State &state) {
    assert(node->cost >= 0 && node->cost < numeric_limits<int>::max());
    LocalTransition *first_on_path = node->reached_by;
    if (first_on_path) {
        node->reached_by = 0; // Clear to avoid revisiting this node later.
        if (first_on_path->target_cost == first_on_path->action_cost) {
            // Transition possibly applicable.
            const Operator *op = first_on_path->label->op;
            if (g_min_action_cost != 0 || op->is_applicable(state)) {
                // If there are no zero-cost actions, the target_cost/
                // action_cost test above already guarantees applicability.
                assert(!op->is_axiom());
                set_preferred(op);
            }
        } else {
            // Recursively compute helpful transitions for preconditions.
            const vector<LocalAssignment> &precond = first_on_path->label->precond;
            int *context_vars = &*problem->context_variables->begin();
            for (size_t i = 0; i < precond.size(); ++i) {
                int precond_value = precond[i].value;
                int local_var = precond[i].local_var;
                int precond_var_no = context_vars[local_var];
                if (state[precond_var_no] == precond_value)
                    continue;
                LocalProblem *subproblem = get_local_problem(
                    precond_var_no, state[precond_var_no]);
                LocalProblemNode *subnode = &subproblem->nodes[precond_value];
                mark_helpful_transitions(subproblem, subnode, state);
            }
        }
    }
}

void ContextEnhancedAdditiveHeuristic::initialize() {
    assert(goal_problem == 0);
    cout << "Initializing context-enhanced additive heuristic..." << endl;

    int num_variables = g_variable_domain.size();

    goal_problem = build_problem_for_goal();
    goal_node = &goal_problem->nodes[1];

    local_problem_index.resize(num_variables);
    for (size_t var_no = 0; var_no < num_variables; ++var_no) {
        int num_values = g_variable_domain[var_no];
        local_problem_index[var_no].resize(num_values, 0);
    }
}

int ContextEnhancedAdditiveHeuristic::compute_heuristic(const State &state) {
    initialize_heap();
    goal_problem->base_priority = -1;
    for (size_t i = 0; i < local_problems.size(); ++i)
        local_problems[i]->base_priority = -1;

    set_up_local_problem(goal_problem, 0, 0, state);

    int heuristic = compute_costs(state);

    if (heuristic != DEAD_END && heuristic != 0)
        mark_helpful_transitions(goal_problem, goal_node, state);

    return heuristic;
}

ContextEnhancedAdditiveHeuristic::ContextEnhancedAdditiveHeuristic(
    const Options &opts) : Heuristic(opts) {
    goal_problem = 0;
    goal_node = 0;
}

ContextEnhancedAdditiveHeuristic::~ContextEnhancedAdditiveHeuristic() {
    if (goal_problem) {
        delete goal_problem->context_variables;
        delete goal_problem->nodes[0].outgoing_transitions[0].label;
    }
    delete goal_problem;

    for (size_t i = 0; i < local_problems.size(); ++i)
        delete local_problems[i];
}

bool ContextEnhancedAdditiveHeuristic::dead_ends_are_reliable() const {
    return false;
}

static Heuristic *_parse(OptionParser &parser) {
    parser.document_synopsis("Context-enhanced additive heuristic", "");
    parser.document_language_support("action costs", "supported");
    parser.document_language_support("conditional_effects", "supported");
    parser.document_language_support(
        "axioms", 
        "supported (in the sense that the planner won't complain -- "
        "handling of axioms might be very stupid " 
        "and even render the heuristic unsafe)");
    parser.document_property("admissible", "no");
    parser.document_property("consistent", "no");
    parser.document_property("safe", "no");
    parser.document_property("preferred operators", "yes");

    Heuristic::add_options_to_parser(parser);
    Options opts = parser.parse();

    if (parser.dry_run())
        return 0;
    else
        return new ContextEnhancedAdditiveHeuristic(opts);
}

<<<<<<< HEAD
static Plugin<Heuristic> _plugin("cea", _parse);

=======
static Plugin<ScalarEvaluator> _plugin("cea", _parse);
>>>>>>> f2714f39
}<|MERGE_RESOLUTION|>--- conflicted
+++ resolved
@@ -461,10 +461,5 @@
         return new ContextEnhancedAdditiveHeuristic(opts);
 }
 
-<<<<<<< HEAD
 static Plugin<Heuristic> _plugin("cea", _parse);
-
-=======
-static Plugin<ScalarEvaluator> _plugin("cea", _parse);
->>>>>>> f2714f39
 }