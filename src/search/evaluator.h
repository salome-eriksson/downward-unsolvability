--- conflicted
+++ resolved
@@ -81,7 +81,6 @@
     virtual EvaluationResult compute_result(
         EvaluationContext &eval_context) = 0;
 
-<<<<<<< HEAD
 
     // functions related to unsolvability proof generation
     // CARE: we assume this function is called right after heuristic computation
@@ -92,14 +91,10 @@
         utils::exit_with(utils::ExitCode::SEARCH_UNSUPPORTED);
     }
 
-    void report_value_for_initial_state(const EvaluationResult &result) const;
-    void report_new_minimum_value(const EvaluationResult &result) const;
-=======
     void report_value_for_initial_state(
         const EvaluationResult &result, utils::LogProxy &log) const;
     void report_new_minimum_value(
         const EvaluationResult &result, utils::LogProxy &log) const;
->>>>>>> e907baf9
 
     const std::string &get_description() const;
     bool is_used_for_reporting_minima() const;
