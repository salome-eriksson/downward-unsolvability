--- conflicted
+++ resolved
@@ -172,7 +172,6 @@
     utils::add_rng_options(parser);
 }
 
-<<<<<<< HEAD
 void SearchEngine::add_unsolvability_options(OptionParser &parser) {
     vector<string> verification_types;
     verification_types.push_back("NONE");
@@ -190,11 +189,8 @@
         ".");
 }
 
-void print_initial_evaluator_values(const EvaluationContext &eval_context) {
-=======
 void print_initial_evaluator_values(
     const EvaluationContext &eval_context, utils::LogProxy &log) {
->>>>>>> e907baf9
     eval_context.get_cache().for_each_evaluator_result(
         [&log] (const Evaluator *eval, const EvaluationResult &result) {
             if (eval->is_used_for_reporting_minima()) {
