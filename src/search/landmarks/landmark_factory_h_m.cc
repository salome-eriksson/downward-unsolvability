--- conflicted
+++ resolved
@@ -297,9 +297,11 @@
 void LandmarkFactoryHM::print_proposition(const VariablesProxy &variables, const FactPair &fluent) const {
     VariableProxy var = variables[fluent.var];
     FactProxy fact = var.get_fact(fluent.value);
-    utils::g_log << fact.get_name()
-                 << " (" << var.get_name() << "(" << fact.get_variable().get_id() << ")"
-                 << "->" << fact.get_value() << ")";
+    if (log.is_at_least_normal()) {
+        log << fact.get_name()
+            << " (" << var.get_name() << "(" << fact.get_variable().get_id() << ")"
+            << "->" << fact.get_value() << ")";
+    }
 }
 
 static FluentSet get_operator_precondition(const OperatorProxy &op) {
@@ -350,70 +352,70 @@
         cond_eff.clear();
         int pm_fluent;
         size_t j;
-        utils::g_log << "PC:" << endl;
+        log << "PC:" << endl;
         for (j = 0; (pm_fluent = op.cond_noops[i][j]) != -1; ++j) {
             print_fluentset(variables, h_m_table_[pm_fluent].fluents);
-            utils::g_log << endl;
+            log << endl;
 
             for (size_t k = 0; k < h_m_table_[pm_fluent].fluents.size(); ++k) {
                 cond_pc.insert(h_m_table_[pm_fluent].fluents[k]);
             }
         }
         // advance to effects section
-        utils::g_log << endl;
+        log << endl;
         ++j;
 
-        utils::g_log << "EFF:" << endl;
+        log << "EFF:" << endl;
         for (; j < op.cond_noops[i].size(); ++j) {
             int pm_fluent = op.cond_noops[i][j];
 
             print_fluentset(variables, h_m_table_[pm_fluent].fluents);
-            utils::g_log << endl;
+            log << endl;
 
             for (size_t k = 0; k < h_m_table_[pm_fluent].fluents.size(); ++k) {
                 cond_eff.insert(h_m_table_[pm_fluent].fluents[k]);
             }
         }
         conds.emplace_back(cond_pc, cond_eff);
-        utils::g_log << endl << endl << endl;
-    }
-
-    utils::g_log << "Action " << op.index << endl;
-    utils::g_log << "Precondition: ";
+        log << endl << endl << endl;
+    }
+
+    log << "Action " << op.index << endl;
+    log << "Precondition: ";
     for (const FactPair &pc : pcs) {
         print_proposition(variables, pc);
-        utils::g_log << " ";
-    }
-
-    utils::g_log << endl << "Effect: ";
+        log << " ";
+    }
+
+    log << endl << "Effect: ";
     for (const FactPair &eff : effs) {
         print_proposition(variables, eff);
-        utils::g_log << " ";
-    }
-    utils::g_log << endl << "Conditionals: " << endl;
+        log << " ";
+    }
+    log << endl << "Conditionals: " << endl;
     int i = 0;
     for (const auto &cond : conds) {
-        utils::g_log << "Cond PC #" << i++ << ":" << endl << "\t";
+        log << "Cond PC #" << i++ << ":" << endl << "\t";
         for (const FactPair &pc : cond.first) {
             print_proposition(variables, pc);
-            utils::g_log << " ";
-        }
-        utils::g_log << endl << "Cond Effect #" << i << ":" << endl << "\t";
+            log << " ";
+        }
+        log << endl << "Cond Effect #" << i << ":" << endl << "\t";
         for (const FactPair &eff : cond.second) {
             print_proposition(variables, eff);
-            utils::g_log << " ";
-        }
-        utils::g_log << endl << endl;
+            log << " ";
+        }
+        log << endl << endl;
     }
 }
 
 void LandmarkFactoryHM::print_fluentset(const VariablesProxy &variables, const FluentSet &fs) {
-    utils::g_log << "( ";
+    log << "( ";
     for (const FactPair &fact : fs) {
         print_proposition(variables, fact);
-        utils::g_log << " ";
-    }
-    utils::g_log << ")";
+        log << " ";
+    }
+    log << ")";
 }
 
 // check whether fs2 is a possible noop set for action with fs1 as effect
@@ -552,7 +554,7 @@
             }
             ++it;
         }
-        if (verbosity >= utils::Verbosity::DEBUG) {
+        if (log.is_at_least_debug()) {
             print_pm_op(variables, pm_op);
         }
     }
@@ -566,19 +568,16 @@
 }
 
 LandmarkFactoryHM::LandmarkFactoryHM(const options::Options &opts)
-    : m_(opts.get<int>("m")),
+    : LandmarkFactory(opts),
+      m_(opts.get<int>("m")),
       conjunctive_landmarks(opts.get<bool>("conjunctive_landmarks")),
       use_orders(opts.get<bool>("use_orders")) {
 }
 
 void LandmarkFactoryHM::initialize(const TaskProxy &task_proxy) {
-<<<<<<< HEAD
-    if (verbosity >= utils::Verbosity::NORMAL) {
-        cout << "h^m landmarks m=" << m_ << endl;
-    }
-=======
-    utils::g_log << "h^m landmarks m=" << m_ << endl;
->>>>>>> 72fc1967
+    if (log.is_at_least_normal()) {
+        log << "h^m landmarks m=" << m_ << endl;
+    }
     if (!task_proxy.get_axioms().empty()) {
         cerr << "h^m landmarks don't support axioms" << endl;
         utils::exit_with(ExitCode::SEARCH_UNSUPPORTED);
@@ -593,23 +592,13 @@
         set_indices_[msets[i]] = i;
         h_m_table_[i].fluents = msets[i];
     }
-<<<<<<< HEAD
-    if (verbosity >= utils::Verbosity::NORMAL) {
-        cout << "Using " << h_m_table_.size() << " P^m fluents." << endl;
-    }
-=======
-    utils::g_log << "Using " << h_m_table_.size() << " P^m fluents." << endl;
->>>>>>> 72fc1967
+    if (log.is_at_least_normal()) {
+        log << "Using " << h_m_table_.size() << " P^m fluents." << endl;
+    }
 
     build_pm_ops(task_proxy);
 }
 
-<<<<<<< HEAD
-void LandmarkFactoryHM::calc_achievers(const TaskProxy &task_proxy, Exploration &) {
-    if (verbosity >= utils::Verbosity::NORMAL) {
-        cout << "Calculating achievers." << endl;
-    }
-=======
 void LandmarkFactoryHM::postprocess(const TaskProxy &task_proxy) {
     if (!conjunctive_landmarks)
         discard_conjunctive_landmarks();
@@ -624,8 +613,8 @@
 
 void LandmarkFactoryHM::discard_conjunctive_landmarks() {
     if (lm_graph->get_num_conjunctive_landmarks() > 0) {
-        utils::g_log << "Discarding " << lm_graph->get_num_conjunctive_landmarks()
-                     << " conjunctive landmarks" << endl;
+        log << "Discarding " << lm_graph->get_num_conjunctive_landmarks()
+            << " conjunctive landmarks" << endl;
         lm_graph->remove_node_if(
             [](const LandmarkNode &node) {return node.get_landmark().conjunctive;});
     }
@@ -633,8 +622,9 @@
 
 void LandmarkFactoryHM::calc_achievers(const TaskProxy &task_proxy) {
     assert(!achievers_calculated);
-    utils::g_log << "Calculating achievers." << endl;
->>>>>>> 72fc1967
+    if (log.is_at_least_normal()) {
+        log << "Calculating achievers." << endl;
+    }
 
     OperatorsProxy operators = task_proxy.get_operators();
     VariablesProxy variables = task_proxy.get_variables();
@@ -852,21 +842,14 @@
         current_trigger.swap(next_trigger);
         next_trigger.clear();
 
-<<<<<<< HEAD
-        if (verbosity >= utils::Verbosity::NORMAL) {
-            cout << "Level " << level << " completed." << endl;
+        if (log.is_at_least_normal()) {
+            log << "Level " << level << " completed." << endl;
         }
         ++level;
     }
-    if (verbosity >= utils::Verbosity::NORMAL) {
-        cout << "h^m landmarks computed." << endl;
-    }
-=======
-        utils::g_log << "Level " << level << " completed." << endl;
-        ++level;
-    }
-    utils::g_log << "h^m landmarks computed." << endl;
->>>>>>> 72fc1967
+    if (log.is_at_least_normal()) {
+        log << "h^m landmarks computed." << endl;
+    }
 }
 
 void LandmarkFactoryHM::compute_noop_landmarks(
@@ -966,19 +949,12 @@
         int set_index = set_indices_[goal_subset];
 
         if (h_m_table_[set_index].level == -1) {
-<<<<<<< HEAD
-            if (verbosity >= utils::Verbosity::NORMAL) {
-                cout << endl << endl << "Subset of goal not reachable !!." << endl << endl << endl;
-                cout << "Subset is: ";
+            if (log.is_at_least_normal()) {
+                log << endl << endl << "Subset of goal not reachable !!." << endl << endl << endl;
+                log << "Subset is: ";
                 print_fluentset(variables, h_m_table_[set_index].fluents);
-                cout << endl;
-            }
-=======
-            utils::g_log << endl << endl << "Subset of goal not reachable !!." << endl << endl << endl;
-            utils::g_log << "Subset is: ";
-            print_fluentset(variables, h_m_table_[set_index].fluents);
-            utils::g_log << endl;
->>>>>>> 72fc1967
+                log << endl;
+            }
         }
 
         // set up goals landmarks for processing
@@ -1049,6 +1025,7 @@
         "conjunctive_landmarks",
         "keep conjunctive landmarks",
         "true");
+    add_landmark_factory_options_to_parser(parser);
     _add_use_orders_option_to_parser(parser);
     Options opts = parser.parse();
     if (parser.help_mode())
