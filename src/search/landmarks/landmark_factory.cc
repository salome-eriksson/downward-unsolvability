--- conflicted
+++ resolved
@@ -63,13 +63,9 @@
 
     TaskProxy task_proxy(*task);
     lm_graph = make_shared<LandmarkGraph>(task_proxy);
-<<<<<<< HEAD
+
+    generate_operators_lookups(task_proxy);
     generate_landmarks(task);
-=======
-    generate_operators_lookups(task_proxy);
-    Exploration exploration(task_proxy);
-    generate_landmarks(task, exploration);
->>>>>>> cadaa4da
 
     utils::g_log << "Landmarks generation time: " << lm_generation_timer << endl;
     if (lm_graph->number_of_landmarks() == 0)
@@ -85,47 +81,6 @@
     return lm_graph;
 }
 
-<<<<<<< HEAD
-=======
-void LandmarkFactory::generate(const TaskProxy &task_proxy, Exploration &exploration) {
-    if (only_causal_landmarks)
-        discard_noncausal_landmarks(task_proxy, exploration);
-    if (!disjunctive_landmarks)
-        discard_disjunctive_landmarks();
-    if (!conjunctive_landmarks)
-        discard_conjunctive_landmarks();
-    lm_graph->set_landmark_ids();
-
-    if (no_orders)
-        discard_all_orderings();
-    else if (reasonable_orders) {
-        utils::g_log << "approx. reasonable orders" << endl;
-        approximate_reasonable_orders(task_proxy, false);
-        utils::g_log << "approx. obedient reasonable orders" << endl;
-        approximate_reasonable_orders(task_proxy, true);
-    }
-    mk_acyclic_graph();
-    calc_achievers(task_proxy, exploration);
-}
-
-bool LandmarkFactory::achieves_non_conditional(const OperatorProxy &o,
-                                               const LandmarkNode *lmp) const {
-    /* Test whether the landmark is achieved by the operator unconditionally.
-    A disjunctive landmarks is achieved if one of its disjuncts is achieved. */
-    assert(lmp);
-    for (EffectProxy effect: o.get_effects()) {
-        for (const FactPair &lm_fact : lmp->facts) {
-            FactProxy effect_fact = effect.get_fact();
-            if (effect_fact.get_pair() == lm_fact) {
-                if (effect.get_conditions().empty())
-                    return true;
-            }
-        }
-    }
-    return false;
-}
-
->>>>>>> cadaa4da
 bool LandmarkFactory::is_landmark_precondition(const OperatorProxy &op,
                                                const LandmarkNode *lmp) const {
     /* Test whether the landmark is used by the operator as a precondition.
@@ -644,54 +599,6 @@
     return nr_removed;
 }
 
-<<<<<<< HEAD
-int LandmarkFactory::calculate_lms_cost() const {
-    int result = 0;
-    for (auto &lmn : lm_graph->get_nodes())
-        result += lmn->min_cost;
-
-    return result;
-}
-
-=======
-void LandmarkFactory::compute_predecessor_information(
-    const TaskProxy &task_proxy,
-    Exploration &exploration,
-    LandmarkNode *bp,
-    vector<vector<int>> &lvl_var,
-    vector<utils::HashMap<FactPair, int>> &lvl_op) {
-    /* Collect information at what time step propositions can be reached
-    (in lvl_var) in a relaxed plan that excludes bp, and similarly
-    when operators can be applied (in lvl_op).  */
-
-    relaxed_task_solvable(task_proxy, exploration, lvl_var, lvl_op, true, bp);
-}
-
-void LandmarkFactory::calc_achievers(const TaskProxy &task_proxy, Exploration &exploration) {
-    VariablesProxy variables = task_proxy.get_variables();
-    for (auto &lmn : lm_graph->get_nodes()) {
-        for (const FactPair &lm_fact : lmn->facts) {
-            const vector<int> &ops = get_operators_including_eff(lm_fact);
-            lmn->possible_achievers.insert(ops.begin(), ops.end());
-
-            if (variables[lm_fact.var].is_derived())
-                lmn->is_derived = true;
-        }
-
-        vector<vector<int>> lvl_var;
-        vector<utils::HashMap<FactPair, int>> lvl_op;
-        compute_predecessor_information(task_proxy, exploration, lmn.get(), lvl_var, lvl_op);
-
-        for (int op_or_axom_id : lmn->possible_achievers) {
-            OperatorProxy op = get_operator_or_axiom(task_proxy, op_or_axom_id);
-
-            if (_possibly_reaches_lm(op, lvl_var, lmn.get())) {
-                lmn->first_achievers.insert(op_or_axom_id);
-            }
-        }
-    }
-}
-
 void LandmarkFactory::generate_operators_lookups(const TaskProxy &task_proxy) {
     /* Build datastructures for efficient landmark computation. Map propositions
     to the operators that achieve them or have them as preconditions */
@@ -720,8 +627,6 @@
     }
 }
 
-
->>>>>>> cadaa4da
 void _add_options_to_parser(OptionParser &parser) {
     parser.add_option<bool>("reasonable_orders",
                             "generate reasonable orders",
