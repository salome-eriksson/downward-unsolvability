--- conflicted
+++ resolved
@@ -131,13 +131,8 @@
 public:
     explicit Exploration(const options::Options &opts);
 
-<<<<<<< HEAD
     void set_additional_goals(const std::vector<FactPair> &additional_goals);
-    void set_recompute_heuristic() {heuristic_recomputation_needed = true; }
-=======
-    void set_additional_goals(const std::vector<FactPair> &goals);
     void set_recompute_heuristic() {heuristic_recomputation_needed = true;}
->>>>>>> 760081b5
     void compute_reachability_with_excludes(std::vector<std::vector<int>> &lvl_var,
                                             std::vector<std::unordered_map<FactPair, int>> &lvl_op,
                                             bool level_out,
