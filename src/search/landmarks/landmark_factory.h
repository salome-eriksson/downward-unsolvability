--- conflicted
+++ resolved
@@ -87,20 +87,7 @@
                                          std::list<std::pair<LandmarkNode *, EdgeType>>::iterator it);
     void collect_ancestors(std::unordered_set<LandmarkNode *> &result, LandmarkNode &node,
                            bool use_reasonable);
-<<<<<<< HEAD
-=======
-    bool relaxed_task_solvable(const TaskProxy &task_proxy, Exploration &exploration,
-                               std::vector<std::vector<int>> &lvl_var,
-                               std::vector<utils::HashMap<FactPair, int>> &lvl_op,
-                               bool level_out,
-                               const LandmarkNode *exclude,
-                               bool compute_lvl_op = false) const;
-    void add_operator_and_propositions_to_list(const OperatorProxy &op,
-                                               std::vector<utils::HashMap<FactPair, int>> &lvl_op) const;
-    bool is_causal_landmark(const TaskProxy &task_proxy, Exploration &exploration, const LandmarkNode &landmark) const;
-    virtual void calc_achievers(const TaskProxy &task_proxy, Exploration &exploration); // keep this virtual because HMLandmarks overrides it!
     void generate_operators_lookups(const TaskProxy &task_proxy);
->>>>>>> cadaa4da
 };
 
 extern void _add_options_to_parser(options::OptionParser &parser);
