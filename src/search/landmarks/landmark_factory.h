#ifndef LANDMARKS_LANDMARK_FACTORY_H
#define LANDMARKS_LANDMARK_FACTORY_H

#include "landmark_graph.h"

#include <list>
#include <map>
#include <memory>
#include <set>
#include <unordered_map>
#include <unordered_set>
#include <vector>

class TaskProxy;

namespace options {
class OptionParser;
class Options;
}

namespace utils {
enum class Verbosity;
}

namespace landmarks {
/*
  TODO: Change order to private -> protected -> public
   (omitted so far to minimize diff)
*/
class LandmarkFactory {
public:
    virtual ~LandmarkFactory() = default;
    LandmarkFactory(const LandmarkFactory &) = delete;

    std::shared_ptr<LandmarkGraph> compute_lm_graph(const std::shared_ptr<AbstractTask> &task);

    /*
      TODO: Currently reasonable orders are not supported for admissible landmark count
      heuristics, which is why the heuristic needs to know whether the factory computes
      reasonable orders. Once issue383 is dealt with we should be able to use reasonable
      orders for admissible heuristics and this method can be removed.
    */
    virtual bool computes_reasonable_orders() const = 0;
    virtual bool supports_conditional_effects() const = 0;

    bool achievers_are_calculated() const {
        return achievers_calculated;
    }

protected:
<<<<<<< HEAD
    const utils::Verbosity verbosity;
=======
    LandmarkFactory() = default;
>>>>>>> 72fc1967
    std::shared_ptr<LandmarkGraph> lm_graph;
    bool achievers_calculated = false;

    void edge_add(LandmarkNode &from, LandmarkNode &to, EdgeType type);

    void discard_all_orderings();
    void mk_acyclic_graph();

    bool is_landmark_precondition(const OperatorProxy &op,
                                  const Landmark &landmark) const;

    const std::vector<int> &get_operators_including_eff(const FactPair &eff) const {
        return operators_eff_lookup[eff.var][eff.value];
    }

private:
    AbstractTask *lm_graph_task;

    virtual void generate_landmarks(const std::shared_ptr<AbstractTask> &task) = 0;

    std::vector<std::vector<std::vector<int>>> operators_eff_lookup;

    int loop_acyclic_graph(LandmarkNode &lmn,
                           std::unordered_set<LandmarkNode *> &acyclic_node_set);
    void remove_first_weakest_cycle_edge(
        std::list<std::pair<LandmarkNode *, EdgeType>> &path,
        std::list<std::pair<LandmarkNode *, EdgeType>>::iterator it);
    void generate_operators_lookups(const TaskProxy &task_proxy);
};

extern void _add_use_orders_option_to_parser(options::OptionParser &parser);
extern void _add_only_causal_landmarks_option_to_parser(options::OptionParser &parser);
}

#endif<|MERGE_RESOLUTION|>--- conflicted
+++ resolved
@@ -2,6 +2,8 @@
 #define LANDMARKS_LANDMARK_FACTORY_H
 
 #include "landmark_graph.h"
+
+#include "../utils/logging.h"
 
 #include <list>
 #include <map>
@@ -16,10 +18,6 @@
 namespace options {
 class OptionParser;
 class Options;
-}
-
-namespace utils {
-enum class Verbosity;
 }
 
 namespace landmarks {
@@ -48,11 +46,8 @@
     }
 
 protected:
-<<<<<<< HEAD
-    const utils::Verbosity verbosity;
-=======
-    LandmarkFactory() = default;
->>>>>>> 72fc1967
+    explicit LandmarkFactory(const options::Options &opts);
+    mutable utils::LogProxy log;
     std::shared_ptr<LandmarkGraph> lm_graph;
     bool achievers_calculated = false;
 
@@ -83,6 +78,7 @@
     void generate_operators_lookups(const TaskProxy &task_proxy);
 };
 
+extern void add_landmark_factory_options_to_parser(options::OptionParser &parser);
 extern void _add_use_orders_option_to_parser(options::OptionParser &parser);
 extern void _add_only_causal_landmarks_option_to_parser(options::OptionParser &parser);
 }
