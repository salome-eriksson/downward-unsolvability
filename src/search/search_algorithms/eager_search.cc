--- conflicted
+++ resolved
@@ -23,20 +23,6 @@
 using namespace std;
 
 namespace eager_search {
-<<<<<<< HEAD
-EagerSearch::EagerSearch(const plugins::Options &opts)
-    : SearchAlgorithm(opts),
-      reopen_closed_nodes(opts.get<bool>("reopen_closed")),
-      open_list(opts.get<shared_ptr<OpenListFactory>>("open")->
-                create_state_open_list()),
-      f_evaluator(opts.get<shared_ptr<Evaluator>>("f_eval", nullptr)),
-      preferred_operator_evaluators(opts.get_list<shared_ptr<Evaluator>>("preferred")),
-      lazy_evaluator(opts.get<shared_ptr<Evaluator>>("lazy_evaluator", nullptr)),
-      pruning_method(opts.get<shared_ptr<PruningMethod>>("pruning")),
-      unsolv_type(opts.get<UnsolvabilityVerificationType>("unsolv_verification")),
-      verify_optimality(opts.get<bool>("verify_optimality", false)),
-      h_evaluator(opts.get<shared_ptr<Evaluator>>("eval", nullptr)) {
-=======
 EagerSearch::EagerSearch(
     const shared_ptr<OpenListFactory> &open, bool reopen_closed,
     const shared_ptr<Evaluator> &f_eval,
@@ -44,7 +30,9 @@
     const shared_ptr<PruningMethod> &pruning,
     const shared_ptr<Evaluator> &lazy_evaluator, OperatorCost cost_type,
     int bound, double max_time, const string &description,
-    utils::Verbosity verbosity)
+    utils::Verbosity verbosity,
+    UnsolvabilityVerificationType unsolvability_type,
+    bool verify_optimality, const std::shared_ptr<Evaluator> &h_evaluator)
     : SearchAlgorithm(
           cost_type, bound, max_time, description, verbosity),
       reopen_closed_nodes(reopen_closed),
@@ -52,8 +40,10 @@
       f_evaluator(f_eval),     // default nullptr
       preferred_operator_evaluators(preferred),
       lazy_evaluator(lazy_evaluator),     // default nullptr
-      pruning_method(pruning) {
->>>>>>> e02b0f84
+      pruning_method(pruning),
+      unsolv_type(unsolvability_type),
+      verify_optimality(verify_optimality),
+      h_evaluator(h_evaluator) {
     if (lazy_evaluator && !lazy_evaluator->does_cache_estimates()) {
         cerr << "lazy_evaluator must cache its estimates" << endl;
         utils::exit_with(utils::ExitCode::SEARCH_INPUT_ERROR);
@@ -439,10 +429,12 @@
     }
 }
 
-<<<<<<< HEAD
-void add_options_to_feature(plugins::Feature &feature) {
-    SearchAlgorithm::add_pruning_option(feature);
-    SearchAlgorithm::add_options_to_feature(feature);
+void add_eager_search_options_to_feature(
+    plugins::Feature &feature, const string &description) {
+    add_search_pruning_options_to_feature(feature);
+    // We do not add a lazy_evaluator options here
+    // because it is only used for astar but not the other plugins.
+    add_search_algorithm_options_to_feature(feature, description);
     SearchAlgorithm::add_unsolvability_options(feature);
 }
 
@@ -782,25 +774,6 @@
     double writing_end = utils::g_timer();
     std::cout << "Time for writing unsolvability proof: "
               << writing_end - writing_start << std::endl;
-=======
-void add_eager_search_options_to_feature(
-    plugins::Feature &feature, const string &description) {
-    add_search_pruning_options_to_feature(feature);
-    // We do not add a lazy_evaluator options here
-    // because it is only used for astar but not the other plugins.
-    add_search_algorithm_options_to_feature(feature, description);
-}
-
-tuple<shared_ptr<PruningMethod>, shared_ptr<Evaluator>, OperatorCost,
-      int, double, string, utils::Verbosity>
-get_eager_search_arguments_from_options(const plugins::Options &opts) {
-    return tuple_cat(
-        get_search_pruning_arguments_from_options(opts),
-        make_tuple(opts.get<shared_ptr<Evaluator>>(
-                       "lazy_evaluator", nullptr)),
-        get_search_algorithm_arguments_from_options(opts)
-        );
->>>>>>> e02b0f84
 }
 
 
@@ -1070,4 +1043,15 @@
     task_file.close();
 }
 
+
+tuple<shared_ptr<PruningMethod>, shared_ptr<Evaluator>, OperatorCost,
+      int, double, string, utils::Verbosity>
+get_eager_search_arguments_from_options(const plugins::Options &opts) {
+    return tuple_cat(
+        get_search_pruning_arguments_from_options(opts),
+        make_tuple(opts.get<shared_ptr<Evaluator>>(
+                       "lazy_evaluator", nullptr)),
+        get_search_algorithm_arguments_from_options(opts)
+        );
+}
 }