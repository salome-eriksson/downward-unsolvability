--- conflicted
+++ resolved
@@ -21,13 +21,9 @@
             "lazy_evaluator",
             "An evaluator that re-evaluates a state before it is expanded.",
             plugins::ArgumentInfo::NO_DEFAULT);
-<<<<<<< HEAD
-        eager_search::add_options_to_feature(*this);
-        SearchAlgorithm::add_optimality_options(*this);
-=======
         eager_search::add_eager_search_options_to_feature(
             *this, "astar");
->>>>>>> e02b0f84
+        SearchAlgorithm::add_optimality_options(*this);
 
         document_note(
             "lazy_evaluator",
@@ -63,7 +59,10 @@
             options_copy.get<shared_ptr<Evaluator>>("f_eval", nullptr),
             options_copy.get_list<shared_ptr<Evaluator>>("preferred"),
             eager_search::get_eager_search_arguments_from_options(
-                options_copy)
+                options_copy),
+            options_copy.get<UnsolvabilityVerificationType>("unsolv_verification"),
+            options_copy.get<bool>("verify_optimality"),
+            options_copy.get<shared_ptr<Evaluator>>("eval")
             );
     }
 };
