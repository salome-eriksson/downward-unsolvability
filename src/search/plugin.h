#ifndef PLUGIN_H
#define PLUGIN_H

#include "open_lists/alternation_open_list.h"
#include "open_lists/bucket_open_list.h"
#include "open_lists/epsilon_greedy_open_list.h"
#include "open_lists/pareto_open_list.h"
#include "open_lists/standard_scalar_open_list.h"
#include "open_lists/tiebreaking_open_list.h"
#include "open_lists/type_based_open_list.h"

#include <iostream>
#include <map>
#include <memory>
#include <string>
#include <typeinfo>
#include <vector>


/*
  The following function is not meant for users, but only for the
  plugin implementation. We only declare it here because the template
  implementations need it.
*/
extern void register_plugin_type_plugin(
    const std::type_info &type,
    const std::string &type_name,
    const std::string &documentation);


template<typename T>
class PluginTypePlugin {
public:
    PluginTypePlugin(const std::string &type_name,
                     const std::string &documentation) {
        using TPtr = std::shared_ptr<T>;
        register_plugin_type_plugin(typeid(TPtr), type_name, documentation);
    }

    ~PluginTypePlugin() = default;

    PluginTypePlugin(const PluginTypePlugin &other) = delete;
};



template<typename T>
class Plugin {
public:
    Plugin(const std::string &key, typename Registry<T *>::Factory factory) {
        Registry<T *>::instance()->insert(key, factory);
    }
    ~Plugin() = default;
    Plugin(const Plugin<T> &other) = delete;
};


// TODO: This class will replace Plugin once we no longer need to support raw pointers.
template<typename T>
class PluginShared {
public:
    PluginShared(const std::string &key, typename Registry<std::shared_ptr<T>>::Factory factory) {
        Registry<std::shared_ptr<T>>::instance()->insert(key, factory);
    }
    ~PluginShared() = default;
    PluginShared(const PluginShared<T> &other) = delete;
};

template<typename Entry>
class Plugin<OpenList<Entry >> {
    Plugin(const Plugin<OpenList<Entry >> &copy);
public:
    ~Plugin();

    static void register_open_lists() {
        Registry<OpenList<Entry > *>::instance()->insert(
            "single", StandardScalarOpenList<Entry>::_parse);
        Registry<OpenList<Entry > *>::instance()->insert(
            "single_buckets", BucketOpenList<Entry>::_parse);
        Registry<OpenList<Entry > *>::instance()->insert(
            "tiebreaking", TieBreakingOpenList<Entry>::_parse);
        Registry<OpenList<Entry > *>::instance()->insert(
            "alt", AlternationOpenList<Entry>::_parse);
        Registry<OpenList<Entry > *>::instance()->insert(
            "pareto", ParetoOpenList<Entry>::_parse);
<<<<<<< HEAD
        Registry<OpenList<Entry > *>::instance()->insert(
=======
        Registry<OpenList<Entry > *>::instance()->register_object(
            "type_based", TypeBasedOpenList<Entry>::_parse);
        Registry<OpenList<Entry > *>::instance()->register_object(
>>>>>>> 0fd13bc1
            "epsilon_greedy", EpsilonGreedyOpenList<Entry>::_parse);
    }
};

#endif<|MERGE_RESOLUTION|>--- conflicted
+++ resolved
@@ -83,13 +83,9 @@
             "alt", AlternationOpenList<Entry>::_parse);
         Registry<OpenList<Entry > *>::instance()->insert(
             "pareto", ParetoOpenList<Entry>::_parse);
-<<<<<<< HEAD
         Registry<OpenList<Entry > *>::instance()->insert(
-=======
-        Registry<OpenList<Entry > *>::instance()->register_object(
             "type_based", TypeBasedOpenList<Entry>::_parse);
-        Registry<OpenList<Entry > *>::instance()->register_object(
->>>>>>> 0fd13bc1
+        Registry<OpenList<Entry > *>::instance()->insert(
             "epsilon_greedy", EpsilonGreedyOpenList<Entry>::_parse);
     }
 };
