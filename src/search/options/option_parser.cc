--- conflicted
+++ resolved
@@ -16,52 +16,6 @@
 namespace options {
 const string OptionParser::NONE = "<none>";
 
-<<<<<<< HEAD
-static void ltrim(string &s) {
-    s.erase(s.begin(), find_if(s.begin(), s.end(), [](int ch) {
-                                   return !isspace(ch);
-                               }));
-}
-
-static void rtrim(string &s) {
-    s.erase(find_if(s.rbegin(), s.rend(), [](int ch) {
-                        return !isspace(ch);
-                    }).base(), s.end());
-}
-
-static void trim(string &s) {
-    ltrim(s);
-    rtrim(s);
-}
-
-static pair<string, string> split_predefinition(const string &arg) {
-    int split_pos = arg.find("=");
-    string lhs = arg.substr(0, split_pos);
-    trim(lhs);
-    string rhs = arg.substr(split_pos + 1);
-    trim(rhs);
-    return make_pair(lhs, rhs);
-}
-
-/*
-  Predefine landmarks and heuristics.
-*/
-
-static void predefine_evaluator(const string &arg, bool dry_run) {
-    pair<string, string> predefinition = split_predefinition(arg);
-    OptionParser parser(predefinition.second, dry_run);
-    Predefinitions::instance()->predefine<Evaluator *>(
-        predefinition.first, parser.start_parsing<Evaluator *>());
-}
-
-static void predefine_lmgraph(const string &arg, bool dry_run) {
-    pair<string, string> predefinition = split_predefinition(arg);
-    OptionParser parser(predefinition.second, dry_run);
-    Predefinitions::instance()->predefine<shared_ptr<landmarks::LandmarkFactory>>(
-        predefinition.first, parser.start_parsing<shared_ptr<landmarks::LandmarkFactory>>());
-}
-=======
->>>>>>> 83ade3e9
 
 
 template<class T>
