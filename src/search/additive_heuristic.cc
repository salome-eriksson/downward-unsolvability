--- conflicted
+++ resolved
@@ -4,11 +4,7 @@
 #include "global_state.h"
 #include "option_parser.h"
 #include "plugin.h"
-<<<<<<< HEAD
-#include "state.h"
 #include "task.h"
-=======
->>>>>>> 2683cc01
 
 #include <cassert>
 #include <vector>
@@ -116,16 +112,10 @@
                 // more expensive applicability test.
                 // If we had no 0-cost operators and axioms to worry
                 // about, this would also be a sufficient condition.
-<<<<<<< HEAD
                 OperatorRef op = task.get_operators()[operator_no];
-                const Operator *global_op = op.get_global_operator();
+                const GlobalOperator *global_op = op.get_global_operator();
                 if (global_op->is_applicable(state))
                     set_preferred(global_op);
-=======
-                const GlobalOperator *op = &g_operators[operator_no];
-                if (op->is_applicable(state))
-                    set_preferred(op);
->>>>>>> 2683cc01
             }
         }
     }
