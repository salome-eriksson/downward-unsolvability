--- conflicted
+++ resolved
@@ -269,10 +269,6 @@
 
     // NOTE: state registry stores the sizes of the state, so must be
     // built after the problem has been read in.
-<<<<<<< HEAD
-    State::pack_state();
-=======
->>>>>>> ded452f9
     g_state_registry = new StateRegistry;
 }
 
