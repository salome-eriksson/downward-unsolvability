#include "globals.h"

#include <cstdlib>
#include <iostream>
#include <fstream>
#include <limits>
#include <string>
#include <vector>
#include <sstream>
using namespace std;

#include "axioms.h"
#include "causal_graph.h"
#include "domain_transition_graph.h"
#include "operator.h"
#include "state.h"
#include "successor_generator.h"
#include "timer.h"
#include "heuristic.h"

bool test_goal(const State &state) {
    for (int i = 0; i < g_goal.size(); i++) {
        if (state[g_goal[i].first] != g_goal[i].second) {
            return false;
        }
    }
    return true;
}

int calculate_plan_cost(const vector<const Operator *> &plan) {
    int plan_cost = 0;
    for (int i = 0; i < plan.size(); i++) {
        plan_cost += plan[i]->get_cost();
    }
    return plan_cost;
}

void save_plan(const vector<const Operator *> &plan, int iter) {
    ofstream outfile;
    if (iter == 0) {
        outfile.open(g_plan_filename.c_str(), ios::out);
    } else {
<<<<<<< HEAD
        ostringstream out;
=======
        std::stringstream out;
>>>>>>> eca7ba05
        out << g_plan_filename << "." << iter;
        outfile.open(out.str().c_str(), ios::out);
    }
    for (int i = 0; i < plan.size(); i++) {
        cout << plan[i]->get_name() << " (" << plan[i]->get_cost() << ")" << endl;
        outfile << "(" << plan[i]->get_name() << ")" << endl;
    }
    outfile.close();
    cout << "Plan length: " << plan.size() << " step(s)." << endl;
    cout << "Plan cost: " << calculate_plan_cost(plan) << endl;
}

bool peek_magic(istream &in, string magic) {
    string word;
    in >> word;
    bool result = (word == magic);
    for (int i = word.size() - 1; i >= 0; i--)
        in.putback(word[i]);
    return result;
}

void check_magic(istream &in, string magic) {
    string word;
    in >> word;
    if (word != magic) {
        cout << "Failed to match magic word '" << magic << "'." << endl;
        cout << "Got '" << word << "'." << endl;
        exit(1);
    }
}

void read_metric(istream &in) {
    check_magic(in, "begin_metric");
    in >> g_use_metric;
    check_magic(in, "end_metric");
}

void read_variables(istream &in) {
    check_magic(in, "begin_variables");
    int count;
    in >> count;
    for (int i = 0; i < count; i++) {
        string name;
        in >> name;
        g_variable_name.push_back(name);
        int range;
        in >> range;
        g_variable_domain.push_back(range);
        if (range > numeric_limits<state_var_t>::max()) {
            cout << "You bet!" << endl;
            exit(1);
        }
        int layer;
        in >> layer;
        g_axiom_layers.push_back(layer);
    }
    check_magic(in, "end_variables");
}

void read_goal(istream &in) {
    check_magic(in, "begin_goal");
    int count;
    in >> count;
    for (int i = 0; i < count; i++) {
        int var, val;
        in >> var >> val;
        g_goal.push_back(make_pair(var, val));
    }
    check_magic(in, "end_goal");
}

void dump_goal() {
    cout << "Goal Conditions:" << endl;
    for (int i = 0; i < g_goal.size(); i++)
        cout << "  " << g_variable_name[g_goal[i].first] << ": "
             << g_goal[i].second << endl;
}

void read_operators(istream &in) {
    int count;
    in >> count;
    for (int i = 0; i < count; i++)
        g_operators.push_back(Operator(in, false));
}

void read_axioms(istream &in) {
    int count;
    in >> count;
    for (int i = 0; i < count; i++)
        g_axioms.push_back(Operator(in, true));

    g_axiom_evaluator = new AxiomEvaluator;
    g_axiom_evaluator->evaluate(*g_initial_state);
}

void read_everything(istream &in) {
    if (peek_magic(in, "begin_metric")) {
        read_metric(in);
        g_legacy_file_format = false;
    } else {
        g_use_metric = false;
        g_legacy_file_format = true;
    }
    read_variables(in);
    g_initial_state = new State(in);
    read_goal(in);
    read_operators(in);
    read_axioms(in);
    check_magic(in, "begin_SG");
    g_successor_generator = read_successor_generator(in);
    check_magic(in, "end_SG");
    DomainTransitionGraph::read_all(in);
    g_causal_graph = new CausalGraph(in);
}

void dump_everything() {
    cout << "Use metric? " << g_use_metric << endl;
    cout << "Min Action Cost: " << g_min_action_cost << endl;
    cout << "Variables (" << g_variable_name.size() << "):" << endl;
    for (int i = 0; i < g_variable_name.size(); i++)
        cout << "  " << g_variable_name[i]
             << " (range " << g_variable_domain[i] << ")" << endl;
    cout << "Initial State:" << endl;
    g_initial_state->dump();
    dump_goal();
    /*
    cout << "Successor Generator:" << endl;
    g_successor_generator->dump();
    for(int i = 0; i < g_variable_domain.size(); i++)
      g_transition_graphs[i]->dump();
    */
}


bool g_legacy_file_format = false; // TODO: Can rip this out after migration.
bool g_use_metric;
int g_min_action_cost = numeric_limits<int>::max();
vector<string> g_variable_name;
vector<int> g_variable_domain;
vector<int> g_axiom_layers;
vector<int> g_default_axiom_values;
State *g_initial_state;
vector<pair<int, int> > g_goal;
vector<Operator> g_operators;
vector<Operator> g_axioms;
AxiomEvaluator *g_axiom_evaluator;
SuccessorGenerator *g_successor_generator;
vector<DomainTransitionGraph *> g_transition_graphs;
CausalGraph *g_causal_graph;
HeuristicOptions g_default_heuristic_options;

Timer g_timer;
string g_plan_filename = "sas_plan";<|MERGE_RESOLUTION|>--- conflicted
+++ resolved
@@ -28,6 +28,9 @@
 }
 
 int calculate_plan_cost(const vector<const Operator *> &plan) {
+    // TODO: Refactor: this is only used by save_plan (see below)
+    //       and the SearchEngine classes and hence should maybe
+    //       be moved into the SearchEngine (along with save_plan).
     int plan_cost = 0;
     for (int i = 0; i < plan.size(); i++) {
         plan_cost += plan[i]->get_cost();
@@ -36,15 +39,13 @@
 }
 
 void save_plan(const vector<const Operator *> &plan, int iter) {
+    // TODO: Refactor: this is only used by the SearchEngine classes
+    //       and hence should maybe be moved into the SearchEngine.
     ofstream outfile;
     if (iter == 0) {
         outfile.open(g_plan_filename.c_str(), ios::out);
     } else {
-<<<<<<< HEAD
         ostringstream out;
-=======
-        std::stringstream out;
->>>>>>> eca7ba05
         out << g_plan_filename << "." << iter;
         outfile.open(out.str().c_str(), ios::out);
     }
@@ -178,7 +179,6 @@
     */
 }
 
-
 bool g_legacy_file_format = false; // TODO: Can rip this out after migration.
 bool g_use_metric;
 int g_min_action_cost = numeric_limits<int>::max();
