--- conflicted
+++ resolved
@@ -52,7 +52,6 @@
     for (auto &subevaluator : subevaluators)
         subevaluator->get_path_dependent_evaluators(evals);
 }
-<<<<<<< HEAD
 
 int CombiningEvaluator::create_subcertificate(EvaluationContext &eval_context) {
     for (const shared_ptr<Evaluator> &subevaluator : subevaluators) {
@@ -73,8 +72,8 @@
     }
 }
 
-std::pair<SetExpression,Judgment> CombiningEvaluator::get_dead_end_justification(
-        EvaluationContext &eval_context, UnsolvabilityManager &unsolvmanager) {
+std::pair<SetExpression, Judgment> CombiningEvaluator::get_dead_end_justification(
+    EvaluationContext &eval_context, UnsolvabilityManager &unsolvmanager) {
     for (const shared_ptr<Evaluator> &subevaluator : subevaluators) {
         if (eval_context.is_evaluator_value_infinite(subevaluator.get())) {
             return subevaluator->get_dead_end_justification(eval_context, unsolvmanager);
@@ -84,11 +83,10 @@
     utils::exit_with(utils::ExitCode::SEARCH_CRITICAL_ERROR);
 }
 
-=======
+
 void add_combining_evaluator_options_to_feature(plugins::Feature &feature) {
     feature.add_list_option<shared_ptr<Evaluator>>(
         "evals", "at least one evaluator");
     add_evaluator_options_to_feature(feature);
 }
->>>>>>> 881a8872
 }