--- conflicted
+++ resolved
@@ -29,8 +29,7 @@
 
     SuccessorGenerator(const SuccessorGenerator &) = delete;
 public:
-<<<<<<< HEAD
-    SuccessorGenerator(std::shared_ptr<AbstractTask> task);
+    SuccessorGenerator(const std::shared_ptr<AbstractTask> task);
     ~SuccessorGenerator();
 
     void generate_applicable_ops(
@@ -38,12 +37,6 @@
     // Transitional method, used until the search is switched to the new task interface.
     void generate_applicable_ops(
         const GlobalState &state, std::vector<const GlobalOperator *> &applicable_ops) const;
-=======
-    SuccessorGenerator(const std::shared_ptr<AbstractTask> task);
-    ~SuccessorGenerator() = default;
-    void generate_applicable_ops(const State &state,
-                                 std::vector<OperatorProxy> &applicable_ops);
->>>>>>> e6cc8c03
 };
 
 #endif