release = ["-DCMAKE_BUILD_TYPE=Release"]
debug = ["-DCMAKE_BUILD_TYPE=Debug"]
releasenolp = ["-DCMAKE_BUILD_TYPE=Release", "-DUSE_LP=NO"]
debugnolp = ["-DCMAKE_BUILD_TYPE=Debug", "-DUSE_LP=NO"]
minimal = ["-DCMAKE_BUILD_TYPE=Release", "-DDISABLE_PLUGINS_BY_DEFAULT=YES"]

<<<<<<< HEAD
releasedynamic = ["-DCMAKE_BUILD_TYPE=Release", "-DFORCE_DYNAMIC_BUILD=YES"]
debugdynamic = ["-DCMAKE_BUILD_TYPE=Debug", "-DFORCE_DYNAMIC_BUILD=YES"]

DEFAULT = "release"
DEBUG = "debug"
=======
releasenative = ["-DCMAKE_BUILD_TYPE=Release", "-DALLOW_64_BIT=True"]
debugnative = ["-DCMAKE_BUILD_TYPE=Debug",   "-DALLOW_64_BIT=True"]

DEFAULT = "release32"
DEBUG = "debug32"

def supports_32_bit_builds():
    # We are importing this locally to avoid having "platform" imported as the name of a build configuration.
    import platform

    if platform.system() == "Darwin":
        release = platform.release().split(".")
        try:
            major_version = int(release[0])
            return major_version < 18
        except (IndexError, ValueError):
            print("Cannot determine OS version but assuming it supports 32-bit builds.")
    return True

if not supports_32_bit_builds():
    print("macOS Mojave and later do not support 32-bit builds. "
        "Using 64-bit builds as default. See issue854 for details.")
    DEFAULT = "release64"
    DEBUG = "debug64"

del supports_32_bit_builds
>>>>>>> 72097d22
<|MERGE_RESOLUTION|>--- conflicted
+++ resolved
@@ -4,37 +4,5 @@
 debugnolp = ["-DCMAKE_BUILD_TYPE=Debug", "-DUSE_LP=NO"]
 minimal = ["-DCMAKE_BUILD_TYPE=Release", "-DDISABLE_PLUGINS_BY_DEFAULT=YES"]
 
-<<<<<<< HEAD
-releasedynamic = ["-DCMAKE_BUILD_TYPE=Release", "-DFORCE_DYNAMIC_BUILD=YES"]
-debugdynamic = ["-DCMAKE_BUILD_TYPE=Debug", "-DFORCE_DYNAMIC_BUILD=YES"]
-
 DEFAULT = "release"
-DEBUG = "debug"
-=======
-releasenative = ["-DCMAKE_BUILD_TYPE=Release", "-DALLOW_64_BIT=True"]
-debugnative = ["-DCMAKE_BUILD_TYPE=Debug",   "-DALLOW_64_BIT=True"]
-
-DEFAULT = "release32"
-DEBUG = "debug32"
-
-def supports_32_bit_builds():
-    # We are importing this locally to avoid having "platform" imported as the name of a build configuration.
-    import platform
-
-    if platform.system() == "Darwin":
-        release = platform.release().split(".")
-        try:
-            major_version = int(release[0])
-            return major_version < 18
-        except (IndexError, ValueError):
-            print("Cannot determine OS version but assuming it supports 32-bit builds.")
-    return True
-
-if not supports_32_bit_builds():
-    print("macOS Mojave and later do not support 32-bit builds. "
-        "Using 64-bit builds as default. See issue854 for details.")
-    DEFAULT = "release64"
-    DEBUG = "debug64"
-
-del supports_32_bit_builds
->>>>>>> 72097d22
+DEBUG = "debug"