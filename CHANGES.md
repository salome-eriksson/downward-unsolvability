--- conflicted
+++ resolved
@@ -20,7 +20,6 @@
   To this end, the verbosity parameter was added to the pruning module.
   <https://issues.fast-downward.org/issue1058>
 
-<<<<<<< HEAD
 - landmarks: Landmark costs for lmcount in the inadmissible settings are now
   always based on the cost of their achievers, and the cost for derived
   landmarks can now be set with a new option 'derived_lm_cost' (either 0 or 1,
@@ -30,10 +29,9 @@
   'derived_lm_cost=1' performs best, since a plan is usually found faster if we
   focus on its length rather than its cost.
   <https://issues.fast-downward.org/issue1009>
-=======
-- We clean up the internal structure of stubborn set pruning.
+
+- We cleaned up the internal structure of stubborn set pruning.
   <https://issues.fast-downward.org/issue1059>
->>>>>>> bc93a3da
 
 ## Fast Downward 22.06
 
